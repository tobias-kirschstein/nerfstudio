[build-system]
requires = ["setuptools>=61.0"]
build-backend = "setuptools.build_meta"

[project]
name = "nerfstudio"
version = "0.1.12"
description = "All-in-one repository for state-of-the-art NeRFs"
readme = "README.md"
license = { text="Apache 2.0"}
requires-python = ">=3.7.0"
classifiers = [
    "Development Status :: 3 - Alpha",
    "Programming Language :: Python",
]
dependencies = [
    "aiohttp==3.8.1",
    "aiortc==1.3.2",
    "appdirs>=1.4",
    "av==9.2.0",
    "tyro>=0.3.31",
    "gdown==4.5.1",
    "ninja==1.10.2.3",
    "functorch==0.2.1",
    "h5py>=2.9.0",
    "imageio==2.21.1",
    "ipywidgets>=7.6",
    "jupyterlab==3.3.4",
    "matplotlib==3.5.3",
    "mediapy==1.1.0",
    "msgpack==1.0.4",
    "msgpack_numpy==0.4.8",
    "nerfacc==0.2.1",
    "open3d>=0.16.0",
    "opencv-python==4.6.0.66",
    "plotly==5.7.0",
    "protobuf==3.20.0",
    "pymeshlab==2022.2.post2",
    "pyngrok==5.1.0",
    "python-socketio==5.7.1",
    "requests",
    "rich==12.5.1",
    "scikit-image==0.19.3",
    "tensorboard==2.9.0",
    "torch==1.12.1",
    "torchmetrics[image]>=0.9.3",
    "torchtyping>=0.1.4",
    "torchvision>=0.13.0",
    "u-msgpack-python>=2.4.1",
    "nuscenes-devkit>=1.1.1",
    "wandb>=0.13.3",
<<<<<<< HEAD
    "torch_efficient_distloss>=0.1.3",
    "git+https://github.com/facebookresearch/pytorch3d.git@stable",
    "ipdb",
    "pytorch_warmup"
=======
    "xatlas"
>>>>>>> f6ac1d72
]

[project.urls]
"Documentation" = "https://docs.nerf.studio"


[project.optional-dependencies]
# Development packages
dev = [
    "black[jupyter]==22.3.0",
    "pylint==2.13.4",
    "pytest==7.1.2",
    "pytest-xdist==2.5.0",
    "typeguard>=2.13.3",
]

# Documentation related packages
docs = [
    "furo==2022.09.29",
    # Specifying ipython for https://github.com/ipython/ipython/issues/13845
    "ipython==8.6.0",
    "readthedocs-sphinx-search==0.1.2",
    "myst-nb==0.16.0",
    "nbconvert==7.2.5",
    "nbformat==5.5.0",
    "sphinx==5.2.1",
    "sphinxemoji==0.2.0",
    "sphinx-argparse==0.3.1",
    "sphinx-copybutton==0.5.0",
    "sphinx-design==0.2.0",
    "sphinxext-opengraph==0.6.3"
]

[project.scripts]
# Note, add entrypoint name to scripts/completions/install.py to include CLI completion
ns-install-cli = "scripts.completions.install:entrypoint"
ns-process-data = "scripts.process_data:entrypoint"
ns-download-data = "scripts.downloads.download_data:entrypoint"
ns-train = "scripts.train:entrypoint"
ns-eval = "scripts.eval:entrypoint"
ns-render = "scripts.render:entrypoint"
ns-export = "scripts.exporter:entrypoint"
ns-dev-test = "scripts.github.run_actions:entrypoint"
ns-bridge-server = "nerfstudio.viewer.server.server:entrypoint"

[options]
# equivalent to using --extra-index-url with pip, which is needed for specifying the CUDA version torch and torchvision
dependency_links = [
    "https://download.pytorch.org/whl/cu113"
]

[tool.setuptools.packages.find]
include = ["nerfstudio*","scripts*"]

[tool.setuptools.package-data]
"*" = ["*.json", "py.typed", "setup.bash", "setup.zsh"]

# black
[tool.black]
line-length = 120

# pylint
[tool.pylint.messages_control]
max-line-length = 120
generated-members = ["numpy.*", "torch.*", "cv2.*", "cv.*"]
good-names-rgxs = "^[_a-zA-Z][_a-z0-9]?$"
ignore-paths = ["scripts/colmap2nerf.py"]
jobs = 0
ignored-classes = ["TensorDataclass"]

disable = [
  "duplicate-code",
  "fixme",
  "logging-fstring-interpolation",
  "too-many-arguments",
  "too-many-branches",
  "too-many-instance-attributes",
  "too-many-locals",
  "unnecessary-ellipsis",
]

#pytest
[tool.pytest.ini_options]
addopts = "-n=4 --typeguard-packages=nerfstudio --torchtyping-patch-typeguard --disable-warnings"
testpaths = [
    "tests",
]

# pyright
[tool.pyright]
include = ["nerfstudio"]
exclude = ["**/node_modules",
    "**/__pycache__",
]
ignore = ["nerfstudio/viewer"]
defineConstant = { DEBUG = true }

reportMissingImports = true
reportMissingTypeStubs = false
reportPrivateImportUsage = false
reportUndefinedVariable = false

pythonVersion = "3.7"
pythonPlatform = "Linux"<|MERGE_RESOLUTION|>--- conflicted
+++ resolved
@@ -49,14 +49,12 @@
     "u-msgpack-python>=2.4.1",
     "nuscenes-devkit>=1.1.1",
     "wandb>=0.13.3",
-<<<<<<< HEAD
+    "xatlas",
+    "wandb>=0.13.3",
     "torch_efficient_distloss>=0.1.3",
     "git+https://github.com/facebookresearch/pytorch3d.git@stable",
     "ipdb",
     "pytorch_warmup"
-=======
-    "xatlas"
->>>>>>> f6ac1d72
 ]
 
 [project.urls]
