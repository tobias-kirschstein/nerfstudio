--- conflicted
+++ resolved
@@ -183,15 +183,13 @@
     max_num_display_images: int = 512
     """Maximum number of training images to display in the viewer, to avoid lag. This does not change which images are
     actually used in training/evaluation. If -1, display all."""
-<<<<<<< HEAD
+    quit_on_train_completion: bool = False
+    """Whether to kill the training job when it has completed. Note this will stop rendering in the viewer."""
+
     n_cameras: Optional[int] = None  # If set, only the first n cameras will be shown (need in case timesteps are used)
 
     n_timesteps: int = 1  # How many different timesteps the viewer should visualize
     steps_per_timestep: int = 1  # For how many steps a single timestep should be shown
-=======
-    quit_on_train_completion: bool = False
-    """Whether to kill the training job when it has completed. Note this will stop rendering in the viewer."""
->>>>>>> 54d822af
 
 
 from nerfstudio.engine.optimizers import OptimizerConfig
