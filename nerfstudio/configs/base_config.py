# Copyright 2022 The Nerfstudio Team. All rights reserved.
#
# Licensed under the Apache License, Version 2.0 (the "License");
# you may not use this file except in compliance with the License.
# You may obtain a copy of the License at
#
#     http://www.apache.org/licenses/LICENSE-2.0
#
# Unless required by applicable law or agreed to in writing, software
# distributed under the License is distributed on an "AS IS" BASIS,
# WITHOUT WARRANTIES OR CONDITIONS OF ANY KIND, either express or implied.
# See the License for the specific language governing permissions and
# limitations under the License.

"""Base Configs"""

# pylint: disable=wrong-import-position

from __future__ import annotations

import warnings
from dataclasses import dataclass
from pathlib import Path
from typing import Any, List, Optional, Tuple, Type

<<<<<<< HEAD
from elias.config import implicit
=======
from typing_extensions import Literal
>>>>>>> 9808ebbc

# model instances
from nerfstudio.utils import writer

warnings.filterwarnings("ignore", module="torchvision")

# Pretty printing class
class PrintableConfig:  # pylint: disable=too-few-public-methods
    """Printable Config defining str function"""

    def __str__(self):
        lines = [self.__class__.__name__ + ":"]
        for key, val in vars(self).items():
            if isinstance(val, Tuple):
                flattened_val = "["
                for item in val:
                    flattened_val += str(item) + "\n"
                flattened_val = flattened_val.rstrip("\n")
                val = flattened_val + "]"
            lines += f"{key}: {str(val)}".split("\n")
        return "\n    ".join(lines)


# Base instantiate configs
@dataclass
class InstantiateConfig(PrintableConfig):  # pylint: disable=too-few-public-methods
    """Config class for instantiating an the class specified in the _target attribute."""

    _target: Type

    def setup(self, **kwargs) -> Any:
        """Returns the instantiated object using the config."""
        return self._target(self, **kwargs)


# Machine related configs
@dataclass
class MachineConfig(PrintableConfig):
    """Configuration of machine setup"""

    seed: int = 42
    """random seed initialization"""
    num_gpus: int = 1
    """total number of gpus available for train/eval"""
    num_machines: int = 1
    """total number of distributed machines available (for DDP)"""
    machine_rank: int = 0
    """current machine's rank (for DDP)"""
    dist_url: str = "auto"
    """distributed connection point (for DDP)"""


@dataclass
class LocalWriterConfig(InstantiateConfig):
    """Local Writer config"""

    _target: Type = writer.LocalWriter
    """target class to instantiate"""
    enable: bool = False
    """if True enables local logging, else disables"""
    stats_to_track: Tuple[writer.EventName, ...] = (
        writer.EventName.ITER_TRAIN_TIME,
        writer.EventName.TRAIN_RAYS_PER_SEC,
        writer.EventName.CURR_TEST_PSNR,
        writer.EventName.VIS_RAYS_PER_SEC,
        writer.EventName.TEST_RAYS_PER_SEC,
        writer.EventName.ETA,
    )
    """specifies which stats will be logged/printed to terminal"""
    max_log_size: int = 10
    """maximum number of rows to print before wrapping. if 0, will print everything."""

    def setup(self, banner_messages: Optional[List[str]] = None, **kwargs) -> Any:
        """Instantiate local writer

        Args:
            banner_messages: List of strings that always print at the bottom of screen.
        """
        return self._target(self, banner_messages=banner_messages, **kwargs)


@dataclass
class LoggingConfig(PrintableConfig):
    """Configuration of loggers and profilers"""

    relative_log_dir: Path = Path("./")
    """relative path to save all logged events"""
    steps_per_log: int = 10
    """number of steps between logging stats"""
    max_buffer_size: int = 20
    """maximum history size to keep for computing running averages of stats.
     e.g. if 20, averages will be computed over past 20 occurrences."""
    local_writer: LocalWriterConfig = LocalWriterConfig(enable=True)
    """if provided, will print stats locally. if None, will disable printing"""
    enable_profiler: bool = True
    """whether to enable profiling code; prints speed of functions at the end of a program.
    profiler logs run times of functions and prints at end of training"""
    log_gradients: bool = False  # Whether to log gradients during training (can create large logs)
    project: str = 'nerfstudio-project'  # Name of project in wandb to log to
    tags: Optional[List[str]] = None  # Tags for organizing the logged experiment in wandb
    # group: str = ''  # Optionally, can log experiments into a group in wandb
    wandb_run_id: Optional[str] = implicit(None)  # Run id of run in wandb


# Viewer related configs
@dataclass
class ViewerConfig(PrintableConfig):
    """Configuration for viewer instantiation"""

    relative_log_filename: str = "viewer_log_filename.txt"
    """Filename to use for the log file."""
    start_train: bool = True
    """whether to immediately start training upon loading viewer
    if False, will just visualize dataset but you can toggle training in viewer"""
    zmq_port: Optional[int] = None
    """The zmq port to connect to for communication. If None, find an available port."""
    launch_bridge_server: bool = True
    """whether or not to launch the bridge server"""
    websocket_port: Optional[int] = 7007
    """the default websocket port to connect to"""
    ip_address: str = "127.0.0.1"
    """the ip address where the bridge server is running"""
    num_rays_per_chunk: int = 32768
    """number of rays per chunk to render with viewer"""
    max_num_display_images: int = 512
    """Maximum number of training images to display in the viewer, to avoid lag. This does not change which images are
    actually used in training/evaluation. If -1, display all."""
    quit_on_train_completion: bool = False
    """Whether to kill the training job when it has completed. Note this will stop rendering in the viewer."""
    skip_openrelay: bool = False
    """Avoid using openrelay to communicate with the viewer. Try disabling if you have trouble
    connecting to the viewer"""
<<<<<<< HEAD

    n_cameras: Optional[int] = None  # If set, only the first n cameras will be shown (need in case timesteps are used)

    n_timesteps: int = 1  # How many different timesteps the viewer should visualize
    steps_per_timestep: int = 1  # For how many steps a single timestep should be shown
=======
    codec: Literal["H264", "VP8"] = "VP8"
    """Video codec that viewer will use."""
    local: bool = False
    """If running local server instance, avoid using relays to communicate with the viewer."""
>>>>>>> 9808ebbc
<|MERGE_RESOLUTION|>--- conflicted
+++ resolved
@@ -23,11 +23,9 @@
 from pathlib import Path
 from typing import Any, List, Optional, Tuple, Type
 
-<<<<<<< HEAD
+from typing_extensions import Literal
+
 from elias.config import implicit
-=======
-from typing_extensions import Literal
->>>>>>> 9808ebbc
 
 # model instances
 from nerfstudio.utils import writer
@@ -160,15 +158,12 @@
     skip_openrelay: bool = False
     """Avoid using openrelay to communicate with the viewer. Try disabling if you have trouble
     connecting to the viewer"""
-<<<<<<< HEAD
+    codec: Literal["H264", "VP8"] = "VP8"
+    """Video codec that viewer will use."""
+    local: bool = False
+    """If running local server instance, avoid using relays to communicate with the viewer."""
 
     n_cameras: Optional[int] = None  # If set, only the first n cameras will be shown (need in case timesteps are used)
 
     n_timesteps: int = 1  # How many different timesteps the viewer should visualize
-    steps_per_timestep: int = 1  # For how many steps a single timestep should be shown
-=======
-    codec: Literal["H264", "VP8"] = "VP8"
-    """Video codec that viewer will use."""
-    local: bool = False
-    """If running local server instance, avoid using relays to communicate with the viewer."""
->>>>>>> 9808ebbc
+    steps_per_timestep: int = 1  # For how many steps a single timestep should be shown