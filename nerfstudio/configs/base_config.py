--- conflicted
+++ resolved
@@ -128,42 +128,6 @@
     wandb_run_id: Optional[str] = implicit(None)  # Run id of run in wandb
 
 
-<<<<<<< HEAD
-# Trainer related configs
-@dataclass
-class TrainerConfig(PrintableConfig):
-    """Configuration for training regimen"""
-
-    steps_per_save: int = 1000
-    """Number of steps between saves."""
-    steps_per_eval_batch: int = 500
-    """Number of steps between randomly sampled batches of rays."""
-    steps_per_eval_image: int = 500
-    """Number of steps between single eval images."""
-    steps_per_eval_all_images: int = 25000
-    """Number of steps between eval all images."""
-    max_num_iterations: int = 1000000
-    """Maximum number of iterations to run."""
-    mixed_precision: bool = False
-    """Whether or not to use mixed precision for training."""
-    relative_model_dir: Path = Path("nerfstudio_models/")
-    """Relative path to save all checkpoints."""
-    save_only_latest_checkpoint: bool = True
-    """Whether to only save the latest checkpoint or all checkpoints."""
-    save_only_model_params: bool = False
-    """Whether to only save the model parameters and not the optimizer state"""
-    # optional parameters if we want to resume training
-    load_dir: Optional[Path] = None
-    """Optionally specify a pre-trained model directory to load from."""
-    load_step: Optional[int] = None
-    """Optionally specify model step to load from; if none, will find most recent model in load_dir."""
-    load_config: Optional[Path] = None
-
-    log_eval_images_individually: bool = False
-
-
-=======
->>>>>>> b88747dd
 # Viewer related configs
 @dataclass
 class ViewerConfig(PrintableConfig):
