# Copyright 2022 The Nerfstudio Team. All rights reserved.
#
# Licensed under the Apache License, Version 2.0 (the "License");
# you may not use this file except in compliance with the License.
# You may obtain a copy of the License at
#
#     http://www.apache.org/licenses/LICENSE-2.0
#
# Unless required by applicable law or agreed to in writing, software
# distributed under the License is distributed on an "AS IS" BASIS,
# WITHOUT WARRANTIES OR CONDITIONS OF ANY KIND, either express or implied.
# See the License for the specific language governing permissions and
# limitations under the License.

"""HyperNeRF field"""
from typing import Any, Dict, Optional, Tuple

import pytorch3d
import pytorch3d.transforms
import tinycudann as tcnn
import torch
from torch import nn
from torchtyping import TensorType

from nerfstudio.cameras.rays import RaySamples
from nerfstudio.field_components.encodings import NeRFEncoding, WindowedNeRFEncoding
from nerfstudio.field_components.field_heads import (
    DensityFieldHead,
    FieldHead,
    FieldHeadNames,
    RGBFieldHead,
)
from nerfstudio.field_components.mlp import MLP
from nerfstudio.field_components.spatial_distortions import SpatialDistortion
from nerfstudio.fields.base_field import Field


def to_homogenous(v: torch.Tensor) -> torch.Tensor:
    return torch.concat([v, torch.ones_like(v[..., :1])], dim=-1)


def from_homogenous(v) -> torch.Tensor:
    return v[..., :3] / v[..., -1:]


class SE3WarpingField(nn.Module):
    """Optimizable temporal deformation using an MLP.
    Args:
        mlp_num_layers: Number of layers in distortion MLP
        mlp_layer_width: Size of hidden layer for the MLP
        skip_connections: Number of layers for skip connections in the MLP
    """

    def __init__(
        self,
        n_freq_pos=7,
        warp_code_dim: int = 8,
        mlp_num_layers: int = 6,
        mlp_layer_width: int = 128,
        skip_connections: Tuple[int] = (4,),
        warp_direction: bool = True,
    ) -> None:
        super().__init__()
        self.warp_direction = warp_direction

        self.position_encoding = WindowedNeRFEncoding(
            in_dim=3, num_frequencies=n_freq_pos, min_freq_exp=0.0, max_freq_exp=n_freq_pos - 1, include_input=True
        )
        self.mlp_stem = MLP(
            in_dim=self.position_encoding.get_out_dim() + warp_code_dim,
            out_dim=mlp_layer_width,
            num_layers=mlp_num_layers,
            layer_width=mlp_layer_width,
            skip_connections=skip_connections,
            out_activation=nn.ReLU(),
        )
        self.mlp_r = MLP(
            in_dim=mlp_layer_width,
            out_dim=3,
            num_layers=1,
            layer_width=mlp_layer_width,
        )
        self.mlp_v = MLP(
            in_dim=mlp_layer_width,
            out_dim=3,
            num_layers=1,
            layer_width=mlp_layer_width,
        )

        # diminish the last layer of SE3 Field to approximate an identity transformation
        nn.init.uniform_(self.mlp_r.layers[-1].weight, a=-1e-5, b=1e-5)
        nn.init.uniform_(self.mlp_v.layers[-1].weight, a=-1e-5, b=1e-5)
        nn.init.zeros_(self.mlp_r.layers[-1].bias)
        nn.init.zeros_(self.mlp_v.layers[-1].bias)

    def forward(self, positions, directions=None, warp_code=None, windows_param=None, covs=None):
        if warp_code is None:
            return None

        encoded_xyz = self.position_encoding(
            positions,
            windows_param=windows_param,
            # covs=covs,
            # not use IPE because the highest freq of PE (2^7) is comparable to the number of samples along a ray (128)
        )  # (R, S, 3)

        feat = self.mlp_stem(torch.cat([encoded_xyz, warp_code], dim=-1))  # (R, S, D)
        r = self.mlp_r(feat).reshape(-1, 3)  # (R*S, 3)
        v = self.mlp_v(feat).reshape(-1, 3)  # (R*S, 3)

        screw_axis = torch.concat([v, r], dim=-1)  # (R*S, 6)
        screw_axis = screw_axis.to(positions.dtype)
        transforms = pytorch3d.transforms.se3_exp_map(screw_axis)
        transforms = transforms.permute(0, 2, 1)
        rots = transforms[:, :3, :3]

        p = positions.reshape(-1, 3)

        warped_p = from_homogenous((transforms @ to_homogenous(p).unsqueeze(-1)).squeeze(-1))
        warped_p = warped_p.to(positions.dtype)

        idx_nan = warped_p.isnan()
        warped_p[idx_nan] = p[idx_nan]  # if deformation is NaN, just use original point

        # Reshape to shape of input positions tensor
        warped_p = warped_p.reshape(*positions.shape[: positions.ndim - 1], 3)

        if self.warp_direction:
            assert directions is not None
            d = directions.reshape(-1, 3)

            warped_d = (rots @ d.unsqueeze(-1)).squeeze(-1)
            warped_d = warped_d.to(directions.dtype)

            idx_nan = warped_d.isnan()
            warped_d[idx_nan] = d[idx_nan]  # if deformation is NaN, just use original point

            warped_d = warped_d.reshape(
                *directions.shape[: directions.ndim - 1], 3
            )  # .detach()  #TODO: further test its inluece to training stability
        else:
            warped_d = directions

        if covs is not None:
            c = covs.reshape(-1, *covs.shape[-2:])

            warped_c = rots @ c @ rots.transpose(-2, -1)
            warped_c = warped_c.to(covs.dtype)

            idx_nan = warped_c.isnan()
            warped_c[idx_nan] = c[idx_nan]  # if deformation is NaN, just use original point

            warped_c = warped_c.reshape(
                covs.shape
            ).detach()  # detach warped_c to avoid back-propagating to rot (necessary to avoid NaN)

            return warped_p, warped_d, warped_c
        else:
            return warped_p, warped_d


class DeformationField(nn.Module):
    """Optimizable temporal deformation using an MLP.
    Args:
        mlp_num_layers: Number of layers in distortion MLP
        mlp_layer_width: Size of hidden layer for the MLP
        skip_connections: Number of layers for skip connections in the MLP
    """

    def __init__(
        self,
        n_freq_pos=7,
        warp_code_dim: int = 8,
        mlp_num_layers: int = 6,
        mlp_layer_width: int = 128,
        skip_connections: Tuple[int] = (4,),
    ) -> None:
        super().__init__()
        self.position_encoding = WindowedNeRFEncoding(
            in_dim=3, num_frequencies=n_freq_pos, min_freq_exp=0.0, max_freq_exp=n_freq_pos - 1, include_input=True
        )
        self.mlp_warping = MLP(
            in_dim=self.position_encoding.get_out_dim() + warp_code_dim,
            out_dim=3,
            num_layers=mlp_num_layers,
            layer_width=mlp_layer_width,
            skip_connections=skip_connections,
        )

        nn.init.normal_(self.mlp_warping.layers[-1].weight, std=1e-4)

    def forward(self, positions, warp_code=None, windows_param=None):
        if warp_code is None:
            return None
        p = self.position_encoding(positions, windows_param=windows_param)
        return self.mlp_warping(torch.cat([p, warp_code], dim=-1))


class HyperSlicingField(nn.Module):
    """Optimizable hyper slicing using an MLP.
    Args:
        mlp_num_layers: Number of layers in distortion MLP
        mlp_layer_width: Size of hidden layer for the MLP
        skip_connections: Number of layers for skip connections in the MLP
    """

    def __init__(
        self,
        n_freq_pos: int = 7,
        out_dim: int = 2,
        warp_code_dim: int = 8,
        mlp_num_layers: int = 6,
        mlp_layer_width: int = 64,
        skip_connections: Tuple[int] = (4,),
    ) -> None:
        super().__init__()

        self.position_encoding = WindowedNeRFEncoding(
            in_dim=3, num_frequencies=n_freq_pos, min_freq_exp=0.0, max_freq_exp=n_freq_pos - 1, include_input=False
        )

        # self.position_encoding = NeRFEncoding(
        #     in_dim=3, num_frequencies=n_freq_pos, min_freq_exp=0.0, max_freq_exp=n_freq_pos - 1
        # )
        self.mlp = MLP(
            in_dim=self.position_encoding.get_out_dim() + warp_code_dim,
            out_dim=out_dim,
            num_layers=mlp_num_layers,
            layer_width=mlp_layer_width,
            skip_connections=skip_connections,
        )

        nn.init.normal_(self.mlp.layers[-1].weight, std=1e-5)

<<<<<<< HEAD
    def forward(self, positions, warp_code=None, window_param: Optional[float] = None):
        if warp_code is None:
            return None
        p = self.position_encoding(positions, windows_param=window_param)
=======
    def forward(self, positions, warp_code=None, covs=None):
        if warp_code is None:
            return None
        p = self.position_encoding(positions, covs=covs)
>>>>>>> fef41ea5
        return self.mlp(torch.cat([p, warp_code], dim=-1))


class HyperNeRFField(Field):
    """HyperNeRF Field

    Args:
        n_freq_pos: Number of frequencies for position in positional encoding.
        n_freq_dir: Number of frequencies for direction in positional encoding..
        base_mlp_num_layers: Number of layers for base MLP.
        base_mlp_layer_width: Width of base MLP layers.
        head_mlp_num_layers: Number of layer for ourput head MLP.
        head_mlp_layer_width: Width of output head MLP layers.
        skip_connections: Where to add skip connection in base MLP.
        use_integrated_encoding: Used integrated samples as encoding input.
        spatial_distortion: Spatial distortion.
    """

    def __init__(
        self,
        n_freq_pos: int = 9,
        n_freq_dir: int = 5,
        use_hyper_slicing: bool = True,
        n_freq_slice: int = 2,
        hyper_slice_dim: int = 2,
        base_extra_dim: int = 0,
        head_extra_dim: int = 0,
        base_mlp_num_layers: int = 8,
        base_mlp_layer_width: int = 256,
        head_mlp_num_layers: int = 2,
        head_mlp_layer_width: int = 128,
        skip_connections: Tuple[int] = (4,),
        field_heads: Tuple[FieldHead] = (RGBFieldHead(),),
        use_integrated_encoding: bool = False,
        spatial_distortion: Optional[SpatialDistortion] = None,
    ) -> None:
        super().__init__()

        self.use_integrated_encoding = use_integrated_encoding
        self.spatial_distortion = spatial_distortion

        # template NeRF
        self.position_encoding = WindowedNeRFEncoding(
            in_dim=3, num_frequencies=n_freq_pos, min_freq_exp=0.0, max_freq_exp=n_freq_pos - 1, include_input=True
        )
        self.direction_encoding = NeRFEncoding(
            in_dim=3, num_frequencies=n_freq_dir, min_freq_exp=0.0, max_freq_exp=n_freq_dir - 1, include_input=True
        )
        if use_hyper_slicing and hyper_slice_dim > 0:
            self.slicing_encoding = WindowedNeRFEncoding(
                in_dim=hyper_slice_dim, num_frequencies=n_freq_slice, min_freq_exp=0.0, max_freq_exp=n_freq_slice - 1
            )
            base_extra_dim += self.slicing_encoding.get_out_dim()
        else:
            self.slicing_encoding = None

        self.mlp_base = MLP(
            in_dim=self.position_encoding.get_out_dim() + base_extra_dim,
            num_layers=base_mlp_num_layers,
            layer_width=base_mlp_layer_width,
            skip_connections=skip_connections,
            out_activation=nn.ReLU(),
        )

        self.mlp_head = MLP(
            in_dim=self.mlp_base.get_out_dim() + self.direction_encoding.get_out_dim() + head_extra_dim,
            num_layers=head_mlp_num_layers,
            layer_width=head_mlp_layer_width,
            out_activation=nn.ReLU(),
        )

        self.field_output_density = DensityFieldHead(in_dim=self.mlp_base.get_out_dim())
        self.field_heads = nn.ModuleList(field_heads)
        for field_head in self.field_heads:
            field_head.set_in_dim(self.mlp_head.get_out_dim())  # type: ignore

    def get_density(
        self,
        ray_samples: RaySamples,
        warp_code: Optional[torch.Tensor] = None,
        warp_field: Optional[SE3WarpingField] = None,
        slice_field: Optional[HyperSlicingField] = None,
        window_alpha: Optional[float] = None,
        window_beta: Optional[float] = None,
        window_gamma: Optional[float] = None,
    ):
        warped_directions = None
        base_inputs = []
        directions = ray_samples.frustums.directions

        if self.use_integrated_encoding:
            gaussian_samples = ray_samples.frustums.get_gaussian_blob()
            if self.spatial_distortion is not None:
                gaussian_samples = self.spatial_distortion(gaussian_samples)

            if warp_field is None and slice_field is None:
                encoded_xyz = self.position_encoding(
                    gaussian_samples.mean, windows_param=window_gamma, covs=gaussian_samples.cov
                )
                base_inputs.append(encoded_xyz)
                if warp_code is not None:
                    base_inputs.append(warp_code)

            if warp_field is not None:
                warped_positions, warped_directions, warped_cov = warp_field(
                    gaussian_samples.mean,
                    directions,
                    warp_code,
                    window_alpha,
                    covs=gaussian_samples.cov,
                )

                encoded_xyz = self.position_encoding(warped_positions, windows_param=window_gamma, covs=warped_cov)
                base_inputs.append(encoded_xyz)
            if slice_field is not None:
                w = slice_field(
                    gaussian_samples.mean,
                    warp_code,
                    # covs=gaussian_samples.cov,
                    # not use IPE because the highest freq of PE (2^7) is comparable to the number of samples along a ray (128)
                )
                assert self.slicing_encoding is not None
                encoded_w = self.slicing_encoding(w, windows_param=window_beta)
                base_inputs.append(encoded_w)
        else:
            positions = ray_samples.frustums.get_positions()
            if self.spatial_distortion is not None:
                positions = self.spatial_distortion(positions)

            if warp_field is None and slice_field is None:
                encoded_xyz = self.position_encoding(positions, windows_param=window_gamma)
                base_inputs.append(encoded_xyz)
                if warp_code is not None:
                    base_inputs.append(warp_code)

            if warp_field is not None:
                warped_positions, warped_directions = warp_field(positions, directions, warp_code, window_alpha)

                encoded_xyz = self.position_encoding(warped_positions, windows_param=window_gamma)
                base_inputs.append(encoded_xyz)
            if slice_field is not None:
                w = slice_field(positions, warp_code)

                assert self.slicing_encoding is not None
                encoded_w = self.slicing_encoding(w, windows_param=window_beta)
                base_inputs.append(encoded_w)

        base_inputs = torch.concat(base_inputs, dim=-1)
        base_mlp_out = self.mlp_base(base_inputs)
        density = self.field_output_density(base_mlp_out)
        return density, base_mlp_out, warped_directions

    def get_outputs(
        self,
        ray_samples: RaySamples,
        warped_direction: Optional[TensorType] = None,
        density_embedding: Optional[TensorType] = None,
        appearance_code: Optional[torch.Tensor] = None,
        camera_code: Optional[torch.Tensor] = None,
    ) -> Dict[FieldHeadNames, TensorType]:
        outputs = {}
        for field_head in self.field_heads:
            if warped_direction is not None:
                encoded_dir = self.direction_encoding(warped_direction)
            else:
                encoded_dir = self.direction_encoding(ray_samples.frustums.directions)
            head_inputs = [encoded_dir, density_embedding]

            if appearance_code is not None:
                head_inputs.append(appearance_code)
            if camera_code is not None:
                head_inputs.append(camera_code)

            mlp_out = self.mlp_head(torch.cat(head_inputs, dim=-1))  # type: ignore
            outputs[field_head.field_head_name] = field_head(mlp_out)
        return outputs

    def forward(
        self,
        ray_samples: RaySamples,
        compute_normals: bool = False,
        warp_embeddings: Optional[nn.Embedding] = None,
        appearance_embeddings: Optional[nn.Embedding] = None,
        camera_embeddings: Optional[nn.Embedding] = None,
        warp_field: Optional[SE3WarpingField] = None,
        slice_field: Optional[HyperSlicingField] = None,
        window_alpha: Optional[float] = None,
        window_beta: Optional[float] = None,
        window_gamma: Optional[float] = None,
    ):
        """Evaluates the field at points along the ray.

        Args:
            ray_samples: Samples to evaluate field on.
        """
        if warp_embeddings is not None:
            timesteps = ray_samples.timesteps.squeeze(2)  # [R, S]
            warp_code = warp_embeddings(timesteps)  # [R, S, D]
        else:
            warp_code = None

        if appearance_embeddings is not None:
            timesteps = ray_samples.timesteps.squeeze(2)  # [R, S]
            appearance_code = appearance_embeddings(timesteps)  # [R, S, D]
        else:
            appearance_code = None

        if camera_embeddings is not None:
            if self.training:
                camera_indices = ray_samples.camera_indices.squeeze(2)  # [R, S]
                camera_code = camera_embeddings(camera_indices)  # [R, S, D]
            else:
                camera_code = camera_embeddings.weight.mean(0)[None, None, :].repeat(*ray_samples.shape, 1)
        else:
            camera_code = None

        if compute_normals:
            with torch.enable_grad():
                density, density_embedding, warped_directions = self.get_density(
                    ray_samples, warp_code, warp_field, slice_field, window_alpha, window_beta, window_gamma
                )
        else:
            density, density_embedding, warped_directions = self.get_density(
                ray_samples, warp_code, warp_field, slice_field, window_alpha, window_beta, window_gamma
            )

        field_outputs = self.get_outputs(
            ray_samples,
            warped_directions,
            density_embedding=density_embedding,
            appearance_code=appearance_code,
            camera_code=camera_code,
        )
        field_outputs[FieldHeadNames.DENSITY] = density  # type: ignore

        if compute_normals:
            with torch.enable_grad():
                normals = self.get_normals()
            field_outputs[FieldHeadNames.NORMALS] = normals  # type: ignore
        return field_outputs


class HashHyperNeRFField(HyperNeRFField):
    """HyperNeRF Field with HashEncoding

    Args:
        n_freq_pos: Number of frequencies for position in positional encoding.
        n_freq_dir: Number of frequencies for direction in positional encoding..
        base_mlp_num_layers: Number of layers for base MLP.
        base_mlp_layer_width: Width of base MLP layers.
        head_mlp_num_layers: Number of layer for ourput head MLP.
        head_mlp_layer_width: Width of output head MLP layers.
        skip_connections: Where to add skip connection in base MLP.
        spatial_distortion: Spatial distortion.
    """

    def __init__(
        self,
        aabb: TensorType,
        use_hyper_slicing: bool = True,
        n_freq_slice: int = 2,
        hyper_slice_dim: int = 2,
        base_extra_dim: int = 0,
        head_extra_dim: int = 0,
        base_mlp_num_layers: int = 2,
        base_mlp_layer_width: int = 64,
        head_mlp_num_layers: int = 2,
        head_mlp_layer_width: int = 128,
        field_heads: Tuple[FieldHead] = (RGBFieldHead(),),
    ) -> None:
        super(HyperNeRFField, self).__init__()

        self.aabb = nn.Parameter(aabb, requires_grad=False)

        # template NeRF
        self.direction_encoding = tcnn.Encoding(
            n_input_dims=3,
            encoding_config={
                "otype": "SphericalHarmonics",
                "degree": 1,
            },
        )
        if use_hyper_slicing and hyper_slice_dim > 0:
            self.slicing_encoding = WindowedNeRFEncoding(
                in_dim=hyper_slice_dim, num_frequencies=n_freq_slice, min_freq_exp=0.0, max_freq_exp=n_freq_slice - 1
            )
            base_extra_dim += self.slicing_encoding.get_out_dim()
        else:
            self.slicing_encoding = None

        geo_feat_dim = 15
        base_in_dim = 3
        n_hashgrid_levels = 16
        log2_hashmap_size = 19
        per_level_hashgrid_scale = 1.4472692012786865

        hash_grid_encoding_config = {
            "n_dims_to_encode": base_in_dim,
            "otype": "HashGrid",
            "n_levels": n_hashgrid_levels,
            "n_features_per_level": 2,
            "log2_hashmap_size": log2_hashmap_size,
            "base_resolution": 16,
            "per_level_scale": per_level_hashgrid_scale,
        }

        self.mlp_base = tcnn.NetworkWithInputEncoding(
            n_input_dims=base_in_dim,
            n_output_dims=geo_feat_dim,
            encoding_config=hash_grid_encoding_config,
            network_config={
                "otype": "FullyFusedMLP" if base_mlp_layer_width <= 128 else "CutlassMLP",
                "activation": "ReLU",
                "output_activation": "None",
                "n_neurons": base_mlp_layer_width,
                "n_hidden_layers": base_mlp_num_layers - 1,
            },
        )

        head_in_dim = geo_feat_dim
        if self.direction_encoding is not None:
            head_in_dim += self.direction_encoding.n_output_dims

        self.mlp_head = MLP(
            in_dim=head_in_dim + head_extra_dim,
            num_layers=head_mlp_num_layers,
            layer_width=head_mlp_layer_width,
            out_activation=nn.ReLU(),
        )

        self.field_output_density = DensityFieldHead(in_dim=self.mlp_base.n_output_dims)
        self.field_heads = nn.ModuleList(field_heads)
        for field_head in self.field_heads:
            field_head.set_in_dim(self.mlp_head.get_out_dim())  # type: ignore

    def get_density(
        self,
        ray_samples: RaySamples,
        warp_code: Optional[torch.Tensor] = None,
        warp_field: Optional[SE3WarpingField] = None,
        slice_field: Optional[HyperSlicingField] = None,
        window_alpha: Optional[float] = None,
        window_beta: Optional[float] = None,
    ):
        warped_directions = None

        positions = ray_samples.frustums.get_positions()
        directions = ray_samples.frustums.directions

        if warp_field is None and slice_field is None:
            encoded_xyz = self.position_encoding(positions)
            base_inputs = [encoded_xyz]
            if warp_code is not None:
                base_inputs.append(warp_code)
        else:
            base_inputs = []

        if warp_field is not None:
            warped_positions, warped_directions = warp_field(positions, directions, warp_code, window_alpha)

            warped_positions = warped_positions.view(-1, 3)
            warped_positions = (warped_positions - self.aabb[0]) / (self.aabb[1] - self.aabb[0])

            warped_directions = warped_directions.view(-1, 3)

            base_inputs.append(warped_positions)
        if slice_field is not None:
            w = slice_field(positions, warp_code)

            assert self.slicing_encoding is not None
            encoded_w = self.slicing_encoding(w, windows_param=window_beta)
            base_inputs.append(encoded_w)

        base_inputs = torch.concat(base_inputs, dim=-1)
        base_mlp_out = self.mlp_base(base_inputs).to(base_inputs)
        density = self.field_output_density(base_mlp_out).reshape([*positions.shape[:2], -1])
        return density, base_mlp_out, warped_directions

    def get_outputs(
        self,
        ray_samples: RaySamples,
        warped_direction: Optional[TensorType] = None,
        density_embedding: Optional[TensorType] = None,
        appearance_code: Optional[torch.Tensor] = None,
        camera_code: Optional[torch.Tensor] = None,
    ) -> Dict[FieldHeadNames, TensorType]:
        outputs = {}
        for field_head in self.field_heads:
            if warped_direction is not None:
                encoded_dir = self.direction_encoding(warped_direction)
            else:
                encoded_dir = self.direction_encoding(ray_samples.frustums.directions)
            head_inputs = [encoded_dir, density_embedding]

            if appearance_code is not None:
                head_inputs.append(appearance_code)
            if camera_code is not None:
                head_inputs.append(camera_code.view(-1, camera_code.shape[-1]))

            mlp_out = self.mlp_head(torch.cat(head_inputs, dim=-1))  # type: ignore
            outputs[field_head.field_head_name] = field_head(mlp_out).reshape([*ray_samples.shape, -1])
        return outputs<|MERGE_RESOLUTION|>--- conflicted
+++ resolved
@@ -232,17 +232,11 @@
 
         nn.init.normal_(self.mlp.layers[-1].weight, std=1e-5)
 
-<<<<<<< HEAD
-    def forward(self, positions, warp_code=None, window_param: Optional[float] = None):
+    def forward(self, positions, warp_code=None, covs=None, window_param: Optional[float] = None):
         if warp_code is None:
             return None
-        p = self.position_encoding(positions, windows_param=window_param)
-=======
-    def forward(self, positions, warp_code=None, covs=None):
-        if warp_code is None:
-            return None
-        p = self.position_encoding(positions, covs=covs)
->>>>>>> fef41ea5
+        p = self.position_encoding(positions, windows_param=window_param, covs=covs)
+
         return self.mlp(torch.cat([p, warp_code], dim=-1))
 
 
