# Copyright 2022 The Nerfstudio Team. All rights reserved.
#
# Licensed under the Apache License, Version 2.0 (the "License");
# you may not use this file except in compliance with the License.
# You may obtain a copy of the License at
#
#     http://www.apache.org/licenses/LICENSE-2.0
#
# Unless required by applicable law or agreed to in writing, software
# distributed under the License is distributed on an "AS IS" BASIS,
# WITHOUT WARRANTIES OR CONDITIONS OF ANY KIND, either express or implied.
# See the License for the specific language governing permissions and
# limitations under the License.

"""HyperNeRF field"""
from typing import Dict, Optional, Tuple

import numpy as np
import pytorch3d
import pytorch3d.transforms
import tinycudann as tcnn
import torch
from torch import nn
from torchtyping import TensorType

from nerfstudio.cameras.rays import RaySamples
from nerfstudio.field_components.encodings import NeRFEncoding, WindowedNeRFEncoding
from nerfstudio.field_components.field_heads import (
    DensityFieldHead,
    FieldHead,
    FieldHeadNames,
    RGBFieldHead,
)
from nerfstudio.field_components.mlp import MLP
from nerfstudio.field_components.spatial_distortions import SpatialDistortion
from nerfstudio.fields.base_field import Field


def to_homogenous(v: torch.Tensor) -> torch.Tensor:
    return torch.concat([v, torch.ones_like(v[..., :1])], dim=-1)


def from_homogenous(v) -> torch.Tensor:
    return v[..., :3] / v[..., -1:]


class SE3WarpingField(nn.Module):
    """Optimizable temporal deformation using an MLP.
    Args:
        mlp_num_layers: Number of layers in distortion MLP
        mlp_layer_width: Size of hidden layer for the MLP
        skip_connections: Number of layers for skip connections in the MLP
    """

    def __init__(
        self,
        n_freq_pos=7,
        warp_code_dim: int = 8,
        mlp_num_layers: int = 6,
        mlp_layer_width: int = 128,
        skip_connections: Tuple[int] = (4,),
        warp_direction: bool = True,
        use_hash_encoding_ensemble: bool = False,
        hash_encoding_ensemble_n_levels: int = 16,
        hash_encoding_ensemble_features_per_level: int = 2,
        hash_encoding_ensemble_n_tables: Optional[int] = None,
        hash_encoding_ensemble_mixing_type: 'HashEnsembleMixingType' = "blend",
        hash_encoding_ensemble_n_heads: Optional[int] = None,
        only_render_hash_table: Optional[int] = None,
            n_output_deformations: int = 1,
    ) -> None:
        super().__init__()
        self.warp_direction = warp_direction
        self.use_hash_encoding_ensemble = use_hash_encoding_ensemble
        self.n_output_deformations = n_output_deformations

        if use_hash_encoding_ensemble:
            # Avoid circular import
            from nerfstudio.field_components.hash_encoding import (
                HashEncodingEnsemble,
                TCNNHashEncodingConfig,
            )

            if hash_encoding_ensemble_mixing_type == "blend":
                # When blending, cannot decouple number of hash tables and warp_code_dim
                hash_encoding_ensemble_n_tables = warp_code_dim

            self.position_encoding = HashEncodingEnsemble(
                hash_encoding_ensemble_n_tables,
                TCNNHashEncodingConfig(
                    n_levels=hash_encoding_ensemble_n_levels,
                    n_features_per_level=hash_encoding_ensemble_features_per_level,
                ),
                mixing_type=hash_encoding_ensemble_mixing_type,
                dim_conditioning_code=warp_code_dim,
                n_heads=hash_encoding_ensemble_n_heads,
                only_render_hash_table=only_render_hash_table,
            )
        else:
            self.position_encoding = WindowedNeRFEncoding(
                in_dim=3, num_frequencies=n_freq_pos, min_freq_exp=0.0, max_freq_exp=n_freq_pos - 1, include_input=True
            )

        in_dim = self.position_encoding.get_out_dim()
        if not use_hash_encoding_ensemble:
            # Hash encoding ensemble is already conditioned on warp code
            in_dim += warp_code_dim

        self.mlp_stem = MLP(
            in_dim=in_dim,
            out_dim=mlp_layer_width,
            num_layers=mlp_num_layers,
            layer_width=mlp_layer_width,
            skip_connections=skip_connections,
            out_activation=nn.ReLU(),
        )
        self.mlp_r = MLP(
            in_dim=mlp_layer_width,
            out_dim=3 * n_output_deformations,
            num_layers=1,
            layer_width=mlp_layer_width,
        )
        self.mlp_v = MLP(
            in_dim=mlp_layer_width,
            out_dim=3 * n_output_deformations,
            num_layers=1,
            layer_width=mlp_layer_width,
        )

        # diminish the last layer of SE3 Field to approximate an identity transformation
        nn.init.uniform_(self.mlp_r.layers[-1].weight, a=-1e-5, b=1e-5)
        nn.init.uniform_(self.mlp_v.layers[-1].weight, a=-1e-5, b=1e-5)
        nn.init.zeros_(self.mlp_r.layers[-1].bias)
        nn.init.zeros_(self.mlp_v.layers[-1].bias)

    def get_transform(self, positions, warp_code=None, windows_param=None, covs=None):

        if self.use_hash_encoding_ensemble:
            encoded_xyz = self.position_encoding(positions, conditioning_code=warp_code, windows_param=windows_param)
            encoded_xyz = encoded_xyz.to(positions)  # Potentially cast encoded values from Half to Float
            feat = self.mlp_stem(encoded_xyz)  # (R, S, D)
        else:

            encoded_xyz = self.position_encoding(
                positions,
                windows_param=windows_param,
                covs=covs,
                # not use IPE when the highest freq of PE (2^7) is comparable to the number of samples along a ray (128)
            )  # (R, S, 3)

            feat = self.mlp_stem(torch.cat([encoded_xyz, warp_code], dim=-1))  # (R, S, D)

        B = positions.shape[0]
        O = self.n_output_deformations

        r = self.mlp_r(feat)
        v = self.mlp_v(feat)

        r = r.reshape(B, 3 * O)  # (R*S, 3)
        v = v.reshape(B, 3 * O)  # (R*S, 3)

        if self.n_output_deformations > 1:
            screw_axis = torch.stack([v, r], dim=-1)  # [B, 3*O, 2]
            screw_axis = screw_axis.reshape((B * O, 3, 2))  # [B*O, 3, 2]
            screw_axis = screw_axis.transpose(1, 2)  # [B*O, 2, 3]
            screw_axis = screw_axis.reshape((B * O, 6))  # [B*O, 6]

            transforms = pytorch3d.transforms.se3_exp_map(screw_axis)  # [B * O, 4, 4]
            transforms = transforms.permute(0, 2, 1)
        else:
            screw_axis = torch.concat([v, r], dim=-1)  # (R*S, 6)
            screw_axis = screw_axis.to(positions.dtype)
            transforms = pytorch3d.transforms.se3_exp_map(screw_axis)
            transforms = transforms.permute(0, 2, 1)

        return transforms

    def apply_transform(self, positions, transforms, directions=None, covs=None):
        rots = transforms[:, :3, :3]

        p = positions.reshape(-1, 3)

        B = positions.shape[0]
        O = self.n_output_deformations

        p = p.repeat_interleave(self.n_output_deformations, 0)  # Potentially repeat points so they can be transformed with their respective deformation

        warped_p = from_homogenous((transforms @ to_homogenous(p).unsqueeze(-1)).squeeze(-1))
        warped_p = warped_p.reshape((B, O, 3))  # [B, O, 3]

        warped_p = warped_p.to(positions.dtype)

        idx_nan = warped_p.isnan()
        warped_p[idx_nan] = p.reshape(B, O, 3)[idx_nan]  # if deformation is NaN, just use original point


        # Reshape to shape of input positions tensor
        if self.n_output_deformations > 1:
            warped_p = warped_p.reshape(*positions.shape[: positions.ndim - 1], O, 3)
        else:
            warped_p = warped_p.squeeze(-2)  # [..., 3] in case only one output deformation was requested
            warped_p = warped_p.reshape(*positions.shape[: positions.ndim - 1], 3)

        if self.warp_direction:
            assert directions is not None
            d = directions.reshape(-1, 3)

            warped_d = (rots @ d.unsqueeze(-1)).squeeze(-1)
            warped_d = warped_d.to(directions.dtype)

            idx_nan = warped_d.isnan()
            warped_d[idx_nan] = d[idx_nan]  # if deformation is NaN, just use original point

            warped_d = warped_d.reshape(
                *directions.shape[: directions.ndim - 1], 3
            )  # .detach()  # TODO: further test its influence to training stability
        else:
            warped_d = directions

        if covs is not None:
            c = covs.reshape(-1, 3, 3)  # covariance matrix: (BxS, 3, 3)

            warped_c = rots @ c @ rots.transpose(-2, -1)
            warped_c = warped_c.to(covs.dtype)

            idx_nan = warped_c.isnan()
            warped_c[idx_nan] = c[idx_nan]  # if deformation is NaN, just use original point

            warped_c = warped_c.reshape(
                covs.shape
            ).detach()  # detach warped_c to avoid back-propagating to rot (necessary to avoid NaN)

            return warped_p, warped_d, warped_c
        else:
            return warped_p, warped_d

    def forward(self, positions, directions=None, warp_code=None, windows_param=None, covs=None):
        if warp_code is None:
            return None

        transforms = self.get_transform(positions, warp_code, windows_param, covs)
        return self.apply_transform(positions, transforms, directions, covs)


class HashSE3WarpingField(SE3WarpingField):
    """Optimizable temporal deformation using an MLP.
    Args:
        mlp_num_layers: Number of layers in distortion MLP
        mlp_layer_width: Size of hidden layer for the MLP
        skip_connections: Number of layers for skip connections in the MLP
    """

    def __init__(
        self,
        base_in_dim: int = 3,
        n_hashgrid_levels: int = 12,
        base_resolution: int = 16,
        mlp_num_layers: int = 3,
        mlp_layer_width: int = 64,
        n_freq_time: int = 7,
        warp_direction: bool = True,
    ) -> None:
        super().__init__()
        self.n_freq_time = n_freq_time
        self.warp_direction = warp_direction

        self.mlp_base = tcnn.NetworkWithInputEncoding(
            n_input_dims=base_in_dim,
            n_output_dims=6 * (n_freq_time * 2),
            encoding_config={
                "n_dims_to_encode": base_in_dim,
                "otype": "HashGrid",
                "n_levels": n_hashgrid_levels,
                "n_features_per_level": 2,
                "log2_hashmap_size": 19,  # If type is "Hash", is the base-2 logarithm of the number of elements in each backing hash table.
                "base_resolution": base_resolution,
                "per_level_scale": 1.4472692012786865,
                "interpolation": "Smoothstep",  # How to interpolate nearby grid lookups. Can be "Nearest", "Linear", or "Smoothstep" (for smooth derivatives).
            },
            network_config={
                "otype": "FullyFusedMLP" if mlp_layer_width <= 128 else "CutlassMLP",
                "activation": "ReLU",
                "output_activation": "None",
                "n_neurons": mlp_layer_width,
                "n_hidden_layers": mlp_num_layers - 1,
            },
        )

    def get_transform(self, positions, warp_code=None, windows_param=None, covs=None):
<<<<<<< HEAD
        p = positions.reshape(-1, 3)  # (R*S, 3)
=======
        encoded_xyz = self.position_encoding(
            positions,
            windows_param=windows_param,
            covs=covs,
            # not use IPE when the highest freq of PE (2^7) is comparable to the number of samples along a ray (128)
        )  # (R, S, 3)

        feat = self.mlp_stem(torch.cat([encoded_xyz, warp_code], dim=-1))  # (R, S, D)
>>>>>>> 573d9943

        feat = self.mlp_base(p)
        feat = feat.reshape(-1, 6, self.n_freq_time, 2)  # (R*S, 6, n_freq_time, 2)

        # freq = torch.linspace(0, self.n_freq_time - 1, self.n_freq_time)[None, None, :].to(p)  # (1, 1, 6)
        freq = torch.linspace(0, np.exp2(self.n_freq_time - 1), self.n_freq_time)[None, None, :].to(p)  # (1, 1, 6)

        assert warp_code is not None
        t = warp_code.reshape(-1, 1, 1) * (2 * torch.pi / 512)  # (R*S, 1, 1), lowest period = 512 frames

        rv = (feat[..., 0] * torch.sin(freq * t + feat[..., 1])).sum(-1)
        r = rv[:, :3]
        v = rv[:, :3]

        screw_axis = torch.concat([v, r], dim=-1)  # (R*S, 6)
        screw_axis = screw_axis.to(positions.dtype)
        transforms = pytorch3d.transforms.se3_exp_map(screw_axis)
        return transforms.permute(0, 2, 1)


class DeformationField(nn.Module):
    """Optimizable temporal deformation using an MLP.
    Args:
        mlp_num_layers: Number of layers in distortion MLP
        mlp_layer_width: Size of hidden layer for the MLP
        skip_connections: Number of layers for skip connections in the MLP
    """

    def __init__(
        self,
        n_freq_pos=7,
        warp_code_dim: int = 8,
        mlp_num_layers: int = 6,
        mlp_layer_width: int = 128,
        skip_connections: Tuple[int] = (4,),
    ) -> None:
        super().__init__()
        self.position_encoding = WindowedNeRFEncoding(
            in_dim=3, num_frequencies=n_freq_pos, min_freq_exp=0.0, max_freq_exp=n_freq_pos - 1, include_input=True
        )
        self.mlp_warping = MLP(
            in_dim=self.position_encoding.get_out_dim() + warp_code_dim,
            out_dim=3,
            num_layers=mlp_num_layers,
            layer_width=mlp_layer_width,
            skip_connections=skip_connections,
        )

        nn.init.normal_(self.mlp_warping.layers[-1].weight, std=1e-4)

    def forward(self, positions, warp_code=None, windows_param=None):
        if warp_code is None:
            return None
        p = self.position_encoding(positions, windows_param=windows_param)
        return self.mlp_warping(torch.cat([p, warp_code], dim=-1))


class HyperSlicingField(nn.Module):
    """Optimizable hyper slicing using an MLP.
    Args:
        mlp_num_layers: Number of layers in distortion MLP
        mlp_layer_width: Size of hidden layer for the MLP
        skip_connections: Number of layers for skip connections in the MLP
    """

    def __init__(
        self,
        n_freq_pos: int = 7,
        out_dim: int = 2,
        warp_code_dim: int = 8,
        mlp_num_layers: int = 6,
        mlp_layer_width: int = 64,
        skip_connections: Tuple[int] = (4,),
    ) -> None:
        super().__init__()

        self.position_encoding = WindowedNeRFEncoding(
            in_dim=3, num_frequencies=n_freq_pos, min_freq_exp=0.0, max_freq_exp=n_freq_pos - 1, include_input=False
        )

        # self.position_encoding = NeRFEncoding(
        #     in_dim=3, num_frequencies=n_freq_pos, min_freq_exp=0.0, max_freq_exp=n_freq_pos - 1
        # )
        self.mlp = MLP(
            in_dim=self.position_encoding.get_out_dim() + warp_code_dim,
            out_dim=out_dim,
            num_layers=mlp_num_layers,
            layer_width=mlp_layer_width,
            skip_connections=skip_connections,
        )

        nn.init.normal_(self.mlp.layers[-1].weight, std=1e-5)

    def forward(self, positions, warp_code=None, covs=None, window_param: Optional[float] = None):
        if warp_code is None:
            return None
        p = self.position_encoding(positions, windows_param=window_param, covs=covs)

        return self.mlp(torch.cat([p, warp_code], dim=-1))


class HyperNeRFField(Field):
    """HyperNeRF Field

    Args:
        n_freq_pos: Number of frequencies for position in positional encoding.
        n_freq_dir: Number of frequencies for direction in positional encoding..
        base_mlp_num_layers: Number of layers for base MLP.
        base_mlp_layer_width: Width of base MLP layers.
        head_mlp_num_layers: Number of layer for ourput head MLP.
        head_mlp_layer_width: Width of output head MLP layers.
        skip_connections: Where to add skip connection in base MLP.
        use_integrated_encoding: Used integrated samples as encoding input.
        spatial_distortion: Spatial distortion.
    """

    def __init__(
        self,
        use_hyper_slicing: bool = True,
        n_freq_slice: int = 2,
        hyper_slice_dim: int = 2,
        n_freq_pos: int = 9,
        n_freq_dir: int = 5,
        base_extra_dim: int = 0,
        base_mlp_num_layers: int = 8,
        base_mlp_layer_width: int = 256,
        skip_connections: Tuple[int] = (4,),
        head_extra_dim: int = 0,
        head_mlp_num_layers: int = 2,
        head_mlp_layer_width: int = 128,
        field_heads: Tuple[FieldHead] = (RGBFieldHead(),),
        use_integrated_encoding: bool = False,
        spatial_distortion: Optional[SpatialDistortion] = None,
    ) -> None:
        super().__init__()

        self.use_integrated_encoding = use_integrated_encoding
        self.spatial_distortion = spatial_distortion

        # template NeRF
        if use_hyper_slicing and hyper_slice_dim > 0:
            self.slicing_encoding = WindowedNeRFEncoding(
                in_dim=hyper_slice_dim, num_frequencies=n_freq_slice, min_freq_exp=0.0, max_freq_exp=n_freq_slice - 1
            )
            base_extra_dim += self.slicing_encoding.get_out_dim()
        else:
            self.slicing_encoding = None

        self.position_encoding = WindowedNeRFEncoding(
            in_dim=3, num_frequencies=n_freq_pos, min_freq_exp=0.0, max_freq_exp=n_freq_pos - 1, include_input=True
        )
        self.mlp_base = MLP(
            in_dim=self.position_encoding.get_out_dim() + base_extra_dim,
            num_layers=base_mlp_num_layers,
            layer_width=base_mlp_layer_width,
            skip_connections=skip_connections,
            out_activation=nn.ReLU(),
        )

        self.direction_encoding = NeRFEncoding(
            in_dim=3, num_frequencies=n_freq_dir, min_freq_exp=0.0, max_freq_exp=n_freq_dir - 1, include_input=True
        )
        self.mlp_head = MLP(
            in_dim=self.mlp_base.get_out_dim() + self.direction_encoding.get_out_dim() + head_extra_dim,
            num_layers=head_mlp_num_layers,
            layer_width=head_mlp_layer_width,
            out_activation=nn.ReLU(),
        )

        self.field_output_density = DensityFieldHead(in_dim=self.mlp_base.get_out_dim())
        self.field_heads = nn.ModuleList(field_heads)
        for field_head in self.field_heads:
            field_head.set_in_dim(self.mlp_head.get_out_dim())  # type: ignore

    def get_density(
        self,
        ray_samples: RaySamples,
        code_dict: dict = {},
        warp_field: Optional[SE3WarpingField] = None,
        slice_field: Optional[HyperSlicingField] = None,
        window_alpha: Optional[float] = None,
        window_beta: Optional[float] = None,
        window_gamma: Optional[float] = None,
    ):
        warped_directions = None
        base_inputs = []
        directions = ray_samples.frustums.directions

        if self.use_integrated_encoding:
            gaussian_samples = ray_samples.frustums.get_gaussian_blob()
            if self.spatial_distortion is not None:
                gaussian_samples = self.spatial_distortion(gaussian_samples)

            if warp_field is None and slice_field is None:
                encoded_xyz = self.position_encoding(
                    gaussian_samples.mean, windows_param=window_gamma, covs=gaussian_samples.cov
                )
                base_inputs.append(encoded_xyz)
                if "warp" in code_dict:
                    base_inputs.append(code_dict["warp"])

            if warp_field is not None:
                assert "warp" in code_dict
                warped_positions, warped_directions, warped_cov = warp_field(
                    gaussian_samples.mean,
                    directions,
                    code_dict["warp"],
                    window_alpha,
                    covs=gaussian_samples.cov,
                )

                encoded_xyz = self.position_encoding(warped_positions, windows_param=window_gamma, covs=warped_cov)
                base_inputs.append(encoded_xyz)
            if slice_field is not None:
                assert "warp" in code_dict
                w = slice_field(
                    gaussian_samples.mean,
                    code_dict["warp"],
                    covs=gaussian_samples.cov,
                    # not use IPE when the highest freq of PE (2^7) is comparable to the number of samples along a ray (128)
                )
                assert self.slicing_encoding is not None
                encoded_w = self.slicing_encoding(w, windows_param=window_beta)
                base_inputs.append(encoded_w)
        else:
            positions = ray_samples.frustums.get_positions()
            if self.spatial_distortion is not None:
                positions = self.spatial_distortion(positions)

            if warp_field is None and slice_field is None:
                encoded_xyz = self.position_encoding(positions, windows_param=window_gamma)
                base_inputs.append(encoded_xyz)
                if "warp" in code_dict:
                    base_inputs.append(code_dict["warp"])

            if warp_field is not None:
                assert "warp" in code_dict
                warped_positions, warped_directions = warp_field(positions, directions, code_dict["warp"], window_alpha)

                encoded_xyz = self.position_encoding(warped_positions, windows_param=window_gamma)
                base_inputs.append(encoded_xyz)
            if slice_field is not None:
                assert "warp" in code_dict
                w = slice_field(positions, code_dict["warp"])

                assert self.slicing_encoding is not None
                encoded_w = self.slicing_encoding(w, windows_param=window_beta)
                base_inputs.append(encoded_w)

        base_inputs = torch.concat(base_inputs, dim=-1)
        base_mlp_out = self.mlp_base(base_inputs)
        density = self.field_output_density(base_mlp_out)
        return density, base_mlp_out, warped_directions

    def get_outputs(
        self,
        ray_samples: RaySamples,
        warped_direction: Optional[TensorType] = None,
        density_embedding: Optional[TensorType] = None,
        code_dict: dict = {},
    ) -> Dict[FieldHeadNames, TensorType]:
        outputs = {}
        for field_head in self.field_heads:
            if warped_direction is not None:
                encoded_dir = self.direction_encoding(warped_direction)
            else:
                encoded_dir = self.direction_encoding(ray_samples.frustums.directions)
            head_inputs = [encoded_dir, density_embedding]

            if "appearance" in code_dict:
                head_inputs.append(code_dict["appearance"])
            if "camera" in code_dict:
                head_inputs.append(code_dict["camera"])

            mlp_out = self.mlp_head(torch.cat(head_inputs, dim=-1))  # type: ignore
            outputs[field_head.field_head_name] = field_head(mlp_out)
        return outputs

    def forward(
        self,
        ray_samples: RaySamples,
        compute_normals: bool = False,
        embeddings: nn.ModuleDict = nn.ModuleDict(),
        warp_field: Optional[SE3WarpingField] = None,
        slice_field: Optional[HyperSlicingField] = None,
        window_alpha: Optional[float] = None,
        window_beta: Optional[float] = None,
        window_gamma: Optional[float] = None,
    ):
        """Evaluates the field at points along the ray.

        Args:
            ray_samples: Samples to evaluate field on.
        """

        code_dict = {}
        for k in embeddings:
            if k == "camera":
                if self.training:
                    camera_indices = ray_samples.camera_indices.squeeze(2)  # [R, S]
                    code_dict[k] = embeddings[k](camera_indices)  # [R, S, D]
                else:
                    code_dict[k] = embeddings[k].weight.mean(0)[None, None, :].repeat(*ray_samples.shape, 1)
            else:
                timesteps = ray_samples.timesteps.squeeze(2)  # [R, S]
                code_dict[k] = embeddings[k](timesteps)  # [R, S, D]

        if compute_normals:
            with torch.enable_grad():
                density, density_embedding, warped_directions = self.get_density(
                    ray_samples, code_dict, warp_field, slice_field, window_alpha, window_beta, window_gamma
                )
        else:
            density, density_embedding, warped_directions = self.get_density(
                ray_samples, code_dict, warp_field, slice_field, window_alpha, window_beta, window_gamma
            )

        field_outputs = self.get_outputs(
            ray_samples,
            warped_directions,
            density_embedding=density_embedding,
            code_dict=code_dict,
        )
        field_outputs[FieldHeadNames.DENSITY] = density  # type: ignore

        if compute_normals:
            with torch.enable_grad():
                normals = self.get_normals()
            field_outputs[FieldHeadNames.NORMALS] = normals  # type: ignore
        return field_outputs


class HashHyperNeRFField(HyperNeRFField):
    """HyperNeRF Field with HashEncoding

    Args:
        n_freq_pos: Number of frequencies for position in positional encoding.
        n_freq_dir: Number of frequencies for direction in positional encoding..
        base_mlp_num_layers: Number of layers for base MLP.
        base_mlp_layer_width: Width of base MLP layers.
        head_mlp_num_layers: Number of layer for ourput head MLP.
        head_mlp_layer_width: Width of output head MLP layers.
        skip_connections: Where to add skip connection in base MLP.
        spatial_distortion: Spatial distortion.
    """

    def __init__(
        self,
        aabb: TensorType,
        use_hyper_slicing: bool = True,
        n_freq_slice: int = 2,
        hyper_slice_dim: int = 2,
        n_hashgrid_levels: int = 13,
        base_in_dim: int = 3,
        base_extra_dim: int = 0,
        base_out_dim: int = 15,
        base_mlp_num_layers: int = 2,
        base_mlp_layer_width: int = 64,
        head_extra_dim: int = 0,
        head_mlp_num_layers: int = 2,
        head_mlp_layer_width: int = 128,
        field_heads: Tuple[FieldHead] = (RGBFieldHead(),),
    ) -> None:
        super(HyperNeRFField, self).__init__()

        self.aabb = nn.Parameter(aabb, requires_grad=False)

        # template NeRF
        hash_grid_encoding_config = {
            "n_dims_to_encode": base_in_dim,
            "otype": "HashGrid",
            "n_levels": n_hashgrid_levels,
            "n_features_per_level": 2,
            "log2_hashmap_size": 19,  # If type is "Hash", is the base-2 logarithm of the number of elements in each backing hash table.
            "base_resolution": 16,
            "per_level_scale": 1.4472692012786865,
            # "interpolation": "Linear",  # How to interpolate nearby grid lookups. Can be "Nearest", "Linear", or "Smoothstep" (for smooth derivatives).
            "interpolation": "Smoothstep",  # How to interpolate nearby grid lookups. Can be "Nearest", "Linear", or "Smoothstep" (for smooth derivatives).
        }

        self.mlp_base = tcnn.NetworkWithInputEncoding(
            n_input_dims=base_in_dim,
            n_output_dims=base_out_dim,
            encoding_config=hash_grid_encoding_config,
            network_config={
                "otype": "FullyFusedMLP" if base_mlp_layer_width <= 128 else "CutlassMLP",
                "activation": "ReLU",
                "output_activation": "None",
                "n_neurons": base_mlp_layer_width,
                "n_hidden_layers": base_mlp_num_layers - 1,
            },
        )

        self.direction_encoding = tcnn.Encoding(
            n_input_dims=3,
            encoding_config={
                "otype": "SphericalHarmonics",
                "degree": 1,
            },
        )
        head_in_dim = base_out_dim + self.direction_encoding.n_output_dims

        self.mlp_head = MLP(
            in_dim=head_in_dim + head_extra_dim,
            num_layers=head_mlp_num_layers,
            layer_width=head_mlp_layer_width,
            out_activation=nn.ReLU(),
        )

        self.field_output_density = DensityFieldHead(in_dim=self.mlp_base.n_output_dims)
        self.field_heads = nn.ModuleList(field_heads)
        for field_head in self.field_heads:
            field_head.set_in_dim(self.mlp_head.get_out_dim())  # type: ignore

    def get_density(
        self,
        ray_samples: RaySamples,
        code_dict: dict = {},
        warp_field: Optional[SE3WarpingField] = None,
        slice_field: Optional[HyperSlicingField] = None,
        window_alpha: Optional[float] = None,
        window_beta: Optional[float] = None,
        window_gamma: Optional[float] = None,
    ):
        warped_directions = None

        positions = ray_samples.frustums.get_positions()
        directions = ray_samples.frustums.directions

        if warp_field is not None:
            assert "warp" in code_dict
            warped_positions, warped_directions = warp_field(positions, directions, code_dict["warp"], window_alpha)

            warped_positions = warped_positions.reshape(-1, 3)
            warped_positions = (warped_positions - self.aabb[0]) / (self.aabb[1] - self.aabb[0])

            warped_directions = warped_directions.reshape(-1, 3)

        else:
            warped_positions = positions.reshape(-1, 3)
            warped_directions = directions.reshape(-1, 3)

        base_mlp_out = self.mlp_base(warped_positions).to(positions)

        density = self.field_output_density(base_mlp_out).reshape([*positions.shape[:2], -1])
        return density, base_mlp_out, warped_directions

    def get_outputs(
        self,
        ray_samples: RaySamples,
        warped_direction: Optional[TensorType] = None,
        density_embedding: Optional[TensorType] = None,
        code_dict: dict = {},
    ) -> Dict[FieldHeadNames, TensorType]:
        outputs = {}
        for field_head in self.field_heads:
            if warped_direction is not None:
                encoded_dir = self.direction_encoding(warped_direction)
            else:
                encoded_dir = self.direction_encoding(ray_samples.frustums.directions)
            head_inputs = [encoded_dir, density_embedding]

            if "appearance" in code_dict:
                head_inputs.append(code_dict["appearance"].view(-1, code_dict["appearance"].shape[-1]))
            if "camera" in code_dict:
                head_inputs.append(code_dict["camera"].view(-1, code_dict["camera"].shape[-1]))

            mlp_out = self.mlp_head(torch.cat(head_inputs, dim=-1))  # type: ignore
            outputs[field_head.field_head_name] = field_head(mlp_out).reshape([*ray_samples.shape, -1])
        return outputs


class HashEnsemHyperNeRFField(HashHyperNeRFField):
    """HyperNeRF Field with HashEncodingEnsemble

    Args:
        n_freq_pos: Number of frequencies for position in positional encoding.
        n_freq_dir: Number of frequencies for direction in positional encoding..
        base_mlp_num_layers: Number of layers for base MLP.
        base_mlp_layer_width: Width of base MLP layers.
        head_mlp_num_layers: Number of layer for ourput head MLP.
        head_mlp_layer_width: Width of output head MLP layers.
        skip_connections: Where to add skip connection in base MLP.
        spatial_distortion: Spatial distortion.
    """

    def __init__(
        self,
        aabb: TensorType,
        use_hyper_slicing: bool = True,
        n_freq_slice: int = 2,
        hyper_slice_dim: int = 2,
        ensem_code_dim: int = 8,
        ensem_mixing_type: str = "blend",
        ensem_n_tables: int = 16,
        n_hashgrid_levels: int = 14,
        base_in_dim: int = 3,
        base_extra_dim: int = 0,
        base_out_dim: int = 15,
        base_mlp_num_layers: int = 2,
        base_mlp_layer_width: int = 64,
        head_extra_dim: int = 0,
        head_mlp_num_layers: int = 2,
        head_mlp_layer_width: int = 128,
        field_heads: Tuple[FieldHead] = (RGBFieldHead(),),
    ) -> None:
        super(HyperNeRFField, self).__init__()

        self.aabb = nn.Parameter(aabb, requires_grad=False)

        # Avoid circular import
        from nerfstudio.field_components.hash_encoding import (
            HashEncodingEnsemble,
            TCNNHashEncodingConfig,
        )

        # template NeRF
        self.hash_encoding_ensemble = HashEncodingEnsemble(
            n_hash_encodings=ensem_code_dim if ensem_mixing_type == "blend" else ensem_n_tables,
            hash_encoding_config=TCNNHashEncodingConfig(
                n_dims_to_encode=base_in_dim,  # Can be 3 or 4
                n_levels=n_hashgrid_levels,
                n_features_per_level=2,
                log2_hashmap_size=19,
                base_resolution=16,
                per_level_scale=1.4472692012786865,
                interpolation="Smoothstep",
            ),
            mixing_type=ensem_mixing_type,
            dim_conditioning_code=ensem_code_dim,
            blend_field_config=None,
            multi_deform_config=None,
        )

        self.mlp_base = tcnn.Network(
            n_input_dims=self.hash_encoding_ensemble.get_out_dim(),
            n_output_dims=base_out_dim,
            network_config={
                "otype": "FullyFusedMLP" if base_mlp_layer_width <= 128 else "CutlassMLP",
                "activation": "ReLU",
                "output_activation": "None",
                "n_neurons": base_mlp_layer_width,
                "n_hidden_layers": base_mlp_num_layers - 1,
            },
        )

        self.direction_encoding = tcnn.Encoding(
            n_input_dims=3,
            encoding_config={
                "otype": "SphericalHarmonics",
                "degree": 1,
            },
            # encoding_config={
            #     "otype": "Frequency",
            #     "n_frequencies": 1,
            # },
            # encoding_config={
            #     "otype": "Identity",
            # },
        )
        head_in_dim = base_out_dim + self.direction_encoding.n_output_dims

        self.mlp_head = MLP(
            in_dim=head_in_dim + head_extra_dim,
            num_layers=head_mlp_num_layers,
            layer_width=head_mlp_layer_width,
            out_activation=nn.ReLU(),
        )

        self.field_output_density = DensityFieldHead(in_dim=self.mlp_base.n_output_dims)
        self.field_heads = nn.ModuleList(field_heads)
        for field_head in self.field_heads:
            field_head.set_in_dim(self.mlp_head.get_out_dim())  # type: ignore

    def get_density(
        self,
        ray_samples: RaySamples,
        code_dict: dict = {},
        warp_field: Optional[SE3WarpingField] = None,
        slice_field: Optional[HyperSlicingField] = None,
        window_alpha: Optional[float] = None,
        window_beta: Optional[float] = None,
        window_gamma: Optional[float] = None,
    ):
        warped_directions = None

        positions = ray_samples.frustums.get_positions()
        directions = ray_samples.frustums.directions

        if warp_field is not None:
            # assert "warp" in code_dict
            # warped_positions, warped_directions = warp_field(positions, directions, code_dict["warp"], window_alpha)

            timesteps = ray_samples.timesteps
            warped_positions, warped_directions = warp_field(positions, directions, timesteps, window_alpha)

            warped_positions = warped_positions.reshape(-1, 3)
            warped_positions = (warped_positions - self.aabb[0]) / (self.aabb[1] - self.aabb[0])

            warped_directions = warped_directions.reshape(-1, 3)

        else:
            warped_positions = positions.reshape(-1, 3)
            warped_directions = directions.reshape(-1, 3)

        assert "ensemble" in code_dict
        base_inputs = self.hash_encoding_ensemble(
            warped_positions, code_dict["ensemble"].reshape(-1, code_dict["ensemble"].shape[-1])
        )
        base_mlp_out = self.mlp_base(base_inputs).to(positions)

        density = self.field_output_density(base_mlp_out).reshape([*positions.shape[:2], -1])
        return density, base_mlp_out, warped_directions<|MERGE_RESOLUTION|>--- conflicted
+++ resolved
@@ -64,10 +64,10 @@
         hash_encoding_ensemble_n_levels: int = 16,
         hash_encoding_ensemble_features_per_level: int = 2,
         hash_encoding_ensemble_n_tables: Optional[int] = None,
-        hash_encoding_ensemble_mixing_type: 'HashEnsembleMixingType' = "blend",
+        hash_encoding_ensemble_mixing_type: "HashEnsembleMixingType" = "blend",
         hash_encoding_ensemble_n_heads: Optional[int] = None,
         only_render_hash_table: Optional[int] = None,
-            n_output_deformations: int = 1,
+        n_output_deformations: int = 1,
     ) -> None:
         super().__init__()
         self.warp_direction = warp_direction
@@ -183,7 +183,9 @@
         B = positions.shape[0]
         O = self.n_output_deformations
 
-        p = p.repeat_interleave(self.n_output_deformations, 0)  # Potentially repeat points so they can be transformed with their respective deformation
+        p = p.repeat_interleave(
+            self.n_output_deformations, 0
+        )  # Potentially repeat points so they can be transformed with their respective deformation
 
         warped_p = from_homogenous((transforms @ to_homogenous(p).unsqueeze(-1)).squeeze(-1))
         warped_p = warped_p.reshape((B, O, 3))  # [B, O, 3]
@@ -192,7 +194,6 @@
 
         idx_nan = warped_p.isnan()
         warped_p[idx_nan] = p.reshape(B, O, 3)[idx_nan]  # if deformation is NaN, just use original point
-
 
         # Reshape to shape of input positions tensor
         if self.n_output_deformations > 1:
@@ -287,18 +288,7 @@
         )
 
     def get_transform(self, positions, warp_code=None, windows_param=None, covs=None):
-<<<<<<< HEAD
         p = positions.reshape(-1, 3)  # (R*S, 3)
-=======
-        encoded_xyz = self.position_encoding(
-            positions,
-            windows_param=windows_param,
-            covs=covs,
-            # not use IPE when the highest freq of PE (2^7) is comparable to the number of samples along a ray (128)
-        )  # (R, S, 3)
-
-        feat = self.mlp_stem(torch.cat([encoded_xyz, warp_code], dim=-1))  # (R, S, D)
->>>>>>> 573d9943
 
         feat = self.mlp_base(p)
         feat = feat.reshape(-1, 6, self.n_freq_time, 2)  # (R*S, 6, n_freq_time, 2)
