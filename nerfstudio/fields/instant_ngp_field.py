--- conflicted
+++ resolved
@@ -57,7 +57,6 @@
     """
 
     def __init__(
-<<<<<<< HEAD
             self,
             aabb,
             num_layers: int = 2,
@@ -72,9 +71,9 @@
             camera_embedding_dim: int = 8,
             use_affine_color_transformation: bool = False,
             contraction_type: ContractionType = ContractionType.UN_BOUNDED_SPHERE,
-            n_hashgrid_levels: int = 16,
+            num_levels: int = 16,
             log2_hashmap_size: int = 19,
-            per_level_hashgrid_scale: float = 1.4472692012786865,
+            per_level_scale: float = 1.4472692012786865,
             hashgrid_base_resolution: int = 16,
             hashgrid_n_features_per_level: int = 2,
             use_spherical_harmonics: bool = True,
@@ -119,21 +118,6 @@
 
             density_fn_ray_samples_transform: Callable[
                 [RaySamples], Tuple[RaySamples, Optional[torch.TensorType]]] = lambda x: x
-=======
-        self,
-        aabb,
-        num_layers: int = 2,
-        hidden_dim: int = 64,
-        geo_feat_dim: int = 15,
-        num_layers_color: int = 3,
-        hidden_dim_color: int = 64,
-        use_appearance_embedding: bool = False,
-        num_images: Optional[int] = None,
-        appearance_embedding_dim: int = 32,
-        contraction_type: ContractionType = ContractionType.UN_BOUNDED_SPHERE,
-        num_levels: int = 16,
-        log2_hashmap_size: int = 19,
->>>>>>> b88747dd
     ) -> None:
         super().__init__(density_fn_ray_samples_transform=density_fn_ray_samples_transform)
 
@@ -221,11 +205,11 @@
             hash_grid_encoding_config = {
                 "n_dims_to_encode": 4 if use_4d_hashing else 3,
                 "otype": "HashGrid",
-                "n_levels": n_hashgrid_levels,
+                "n_levels": num_levels,
                 "n_features_per_level": hashgrid_n_features_per_level,
                 "log2_hashmap_size": log2_hashmap_size,
                 "base_resolution": hashgrid_base_resolution,
-                "per_level_scale": per_level_hashgrid_scale,
+                "per_level_scale": per_level_scale,
                 "interpolation": "Smoothstep" if use_smoothstep_hashgrid_interpolation else "Linear"
             }
 
@@ -280,18 +264,7 @@
         self.mlp_base = tcnn.NetworkWithInputEncoding(
             n_input_dims=n_base_inputs,
             n_output_dims=1 + self.geo_feat_dim,
-<<<<<<< HEAD
             encoding_config=base_network_encoding_config,
-=======
-            encoding_config={
-                "otype": "HashGrid",
-                "n_levels": num_levels,
-                "n_features_per_level": 2,
-                "log2_hashmap_size": log2_hashmap_size,
-                "base_resolution": 16,
-                "per_level_scale": per_level_scale,
-            },
->>>>>>> b88747dd
             network_config={
                 "otype": "FullyFusedMLP" if hidden_dim <= 128 else "CutlassMLP",
                 "activation": "ReLU",
