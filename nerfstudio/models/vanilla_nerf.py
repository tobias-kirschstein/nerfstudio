--- conflicted
+++ resolved
@@ -60,11 +60,8 @@
     temporal_distortion_params: Dict[str, Any] = to_immutable_dict({"kind": TemporalDistortionKind.DNERF})
     """Parameters to instantiate temporal distortion with"""
 
-<<<<<<< HEAD
-=======
     use_backgrounds: bool = implicit(False)
 
->>>>>>> a32760cd
     n_layers: int = 8
     hidden_dim: int = 256
 
@@ -82,9 +79,9 @@
     config: VanillaModelConfig
 
     def __init__(
-            self,
-            config: VanillaModelConfig,
-            **kwargs,
+        self,
+        config: VanillaModelConfig,
+        **kwargs,
     ) -> None:
         self.field_coarse = None
         self.field_fine = None
@@ -275,7 +272,7 @@
         return loss_dict
 
     def get_image_metrics_and_images(
-            self, outputs: Dict[str, torch.Tensor], batch: Dict[str, torch.Tensor]
+        self, outputs: Dict[str, torch.Tensor], batch: Dict[str, torch.Tensor]
     ) -> Tuple[Dict[str, float], Dict[str, torch.Tensor]]:
 
         self._apply_background_network(batch, outputs, overwrite_outputs=True)
@@ -302,7 +299,8 @@
         )
 
         image, combined_rgb, combined_rgb_masked, floaters = self.apply_mask_and_combine_images(
-            batch, rgb_fine, acc_fine, outputs["rgb_fine_without_bg"] if "rgb_fine_without_bg" in outputs else None)
+            batch, rgb_fine, acc_fine, outputs["rgb_fine_without_bg"] if "rgb_fine_without_bg" in outputs else None
+        )
 
         combined_rgb = torch.cat([image, rgb_coarse, rgb_fine], dim=1)
         combined_acc = torch.cat([acc_coarse, acc_fine], dim=1)
@@ -327,11 +325,7 @@
             "fine_lpips": float(fine_lpips),
             "mse": float(mse),
         }
-        images_dict = {
-            "img": combined_rgb,
-            "accumulation": combined_acc,
-            "depth": combined_depth
-        }
+        images_dict = {"img": combined_rgb, "accumulation": combined_acc, "depth": combined_depth}
 
         if "rgb_fine_without_bg" in outputs:
             images_dict["img_without_bg"] = outputs["rgb_fine_without_bg"]
@@ -344,19 +338,17 @@
 
         return metrics_dict, images_dict
 
-    def _apply_background_network(self,
-                                  batch: Dict[str, torch.Tensor],
-                                  outputs: Dict[str, torch.Tensor],
-                                  overwrite_outputs: bool = False) -> torch.Tensor:
+    def _apply_background_network(
+        self, batch: Dict[str, torch.Tensor], outputs: Dict[str, torch.Tensor], overwrite_outputs: bool = False
+    ) -> torch.Tensor:
 
         if self.config.use_backgrounds:
 
             background_adjustments = outputs["background_adjustments"] if "background_adjustments" in outputs else None
 
-            rgb = self.apply_background_network(batch,
-                                                outputs["rgb_fine"],
-                                                outputs["accumulation_fine"],
-                                                background_adjustments)
+            rgb = self.apply_background_network(
+                batch, outputs["rgb_fine"], outputs["accumulation_fine"], background_adjustments
+            )
 
             if overwrite_outputs:
                 outputs["rgb_fine_without_bg"] = outputs["rgb_fine"]
