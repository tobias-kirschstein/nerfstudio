"""
Implementation of Instant NGP.
Adapted from the original implementation to allow configuration of more hyperparams (that were previously hard-coded).
"""

from __future__ import annotations

import random
from dataclasses import dataclass, field
from math import ceil, sqrt
from typing import Dict, List, Literal, Optional, Tuple, Type, Union

import nerfacc
import tinycudann as tcnn
import torch
from elias.config import implicit
from nerfacc import ContractionType, contract
from torch import TensorType, nn
from torch.nn import Parameter, init
from torch.nn.modules.module import T, _IncompatibleKeys
from torch_efficient_distloss import flatten_eff_distloss
from torchmetrics import PeakSignalNoiseRatio
from torchmetrics.functional import structural_similarity_index_measure
from torchmetrics.image.lpip import LearnedPerceptualImagePatchSimilarity
from typing_extensions import Literal

from nerfstudio.cameras.rays import Frustums, RayBundle, RaySamples
from nerfstudio.data.scene_box import SceneBox
from nerfstudio.engine.callbacks import (
    TrainingCallback,
    TrainingCallbackAttributes,
    TrainingCallbackLocation,
)
from nerfstudio.engine.generic_scheduler import GenericScheduler
from nerfstudio.field_components.field_heads import FieldHeadNames
from nerfstudio.field_components.hash_encoding import HashEnsembleMixingType
from nerfstudio.field_components.occupancy import FilteredOccupancyGrid
from nerfstudio.field_components.temporal_distortions import (
    SE3Distortion,
    ViewDirectionWarpType,
)
from nerfstudio.fields.hypernerf_field import HyperSlicingField
from nerfstudio.fields.instant_ngp_field import TCNNInstantNGPField
from nerfstudio.model_components.losses import MSELoss
from nerfstudio.model_components.ray_samplers import VolumetricSampler
from nerfstudio.model_components.renderers import (
    AccumulationRenderer,
    DeformationRenderer,
    DepthRenderer,
    RGBRenderer,
)
from nerfstudio.models.base_model import Model, ModelConfig
<<<<<<< HEAD
from nerfstudio.utils import colormaps, colors, writer
=======
from nerfstudio.utils import colormaps
>>>>>>> e2dadc20


@dataclass
class InstantNGPModelConfig(ModelConfig):
    """Instant NGP Model Config"""

    _target: Type = field(
        default_factory=lambda: NGPModel
    )  # We can't write `NGPModel` directly, because `NGPModel` doesn't exist yet
    """target class to instantiate"""
    enable_collider: bool = False
    """Whether to create a scene collider to filter rays."""
    collider_params: Optional[Dict[str, float]] = None
    """Instant NGP doesn't use a collider."""
    max_num_samples_per_ray: int = 24
    """Number of samples in field evaluation."""
    grid_resolution: int = 128
    """Resolution of the grid used for the field."""
    contraction_type: ContractionType = ContractionType.UN_BOUNDED_SPHERE
    """Contraction type used for spatial deformation of the field."""
    cone_angle: float = 0.004
    """Should be set to 0.0 for blender scenes but 1./256 for real scenes."""
    render_step_size: float = 0.01
    """Minimum step size for rendering."""
    near_plane: float = 0.05
    """How far along ray to start sampling."""
    far_plane: float = 1e3
    """How far along ray to stop sampling."""
    use_appearance_embedding: bool = False
    """Whether to use an appearance embedding."""
    background_color: Literal["random", "black", "white"] = "random"
    """The color that is given to untrained areas."""
    appearance_embedding_dim: int = 32  # Dimension for every appearance embedding
    use_camera_embedding: bool = False  # Whether a camera-specific code (shared across timesteps) should be learned for RGB network
    camera_embedding_dim: int = 8
    use_affine_color_transformation: bool = False  # If set, camera embedding won't directly condition RGB MLP but instead is used to decode an affine transformation of the predicted RGB values

    num_layers_base: int = 2  # Number of layers of the first MLP (both density and RGB)
    hidden_dim_base: int = 64  # Hidden dimensions of first MLP
    geo_feat_dim: int = 15  # Number of geometric features (output from field) that are input for second MLP (only RGB)
    num_layers_color: int = 3  # Number of layers of the second MLP (only RGB)
    hidden_dim_color: int = 64  # Hidden dimensions of second MLP

    n_hashgrid_levels: int = 16
    log2_hashmap_size: int = 19
    per_level_hashgrid_scale: float = 1.4472692012786865
    hashgrid_base_resolution: int = 16
    hashgrid_n_features_per_level: int = 2

    lambda_dist_loss: float = 0
    lambda_random_dist_loss: float = 0  # Additionally, shoot random rays in scene and enforce dist loss to be small
    dist_loss_max_rays: int = 500  # To avoid massive GPU memory consumption, one can compute the distloss only on a subset of rays per iteration
    lambda_sparse_prior: float = 0
    lambda_l1_field_regularization: float = 0
    lambda_global_sparsity_prior: float = 0  # Force density globally to be as small as possible

    use_spherical_harmonics: bool = True
    spherical_harmonics_degree: int = 4
    disable_view_dependency: bool = False
    latent_dim_time: int = 0
    latent_dim_time_deformation: Optional[
        int] = None  # In case multiple time embeddings are used, can specify a different dimension for deformation field
    n_timesteps: int = 1  # Number of timesteps for time embedding
    use_4d_hashing: bool = False
    use_hash_encoding_ensemble: bool = False  # Whether to use an ensemble of hash encodings for the canonical space
    max_ray_samples_chunk_size: int = -1
    hash_encoding_ensemble_n_levels: int = 16
    hash_encoding_ensemble_features_per_level: int = 2
    hash_encoding_ensemble_n_tables: Optional[int] = None,
    hash_encoding_ensemble_mixing_type: HashEnsembleMixingType = 'blend'
    hash_encoding_ensemble_n_heads: Optional[int] = None  # If None, will use the same as n_tables
    hash_encoding_ensemble_disable_initial: bool = False  # If set and window_hash_tables_end is used, the single hash table in the beginning will be a plain Instant NGP (without multiplying with the respective time code), forcing the network to use the deformation field
    hash_encoding_ensemble_disable_table_chunking: bool = False  # Backward compatibility, disables performance improvement that chunks hashtables together
    hash_encoding_ensemble_use_soft_transition: bool = False  # If disable_initial is used, slow transition ensures that there is no sudden jump in the blend weight for the first hashtable once window_hash_tables_begin is reached
    hash_encoding_ensemble_swap_l_f: bool = False  # Deprecated, if enabled, features will be passed as FxL instead of LxF to the base MLP (L=layers, F=features)

    blend_field_hidden_dim: int = 64
    blend_field_n_freq_enc: int = 0
    blend_field_skip_connections: Optional[Tuple[int]] = None
    window_blend_end: int = 0

    use_deformation_field: bool = False
    n_layers_deformation_field: int = 6
    hidden_dim_deformation_field: int = 128
    use_deformation_hash_encoding_ensemble: bool = False  # Whether to use an ensemble of hash encodings instead of positional encoding for the deformation field
    n_freq_pos_warping: int = 7
    n_freq_pos_ambient: int = 7
    use_hash_se3field: bool = False

    window_deform_begin: int = 0  # the number of steps window_deform is set to 0
    window_deform_end: int = 80000  # the number of steps when window_deform reaches its maximum
    window_ambient_begin: int = 0  # the number of steps window_ambient is set to 0
    window_ambient_end: int = 0  # The number of steps when window_ambient reaches its maximum
    window_canonical_begin: int = 0  # Iteration at which allowing more complexity for canonical space should be started
    window_canonical_end: int = 0  # Iteration at which all complexity for canonical space should be there
    window_canonical_initial: int = 3  # How many levels of the canonical hash encoding should be active initially
    window_hash_tables_begin: int = 0  # Step when more hash tables should be gradually added
    window_hash_tables_end: int = 0  # Step when all hash tables should be present

    n_ambient_dimensions: int = 0  # How many ambient dimensions should be used
    fix_canonical_space: bool = False  # If True, only canonical space ray can optimize the reconstruction and all other timesteps can only affect the deformation field
    timestep_canonical: Optional[
        int] = 0  # Rays in the canonical timestep won't be deformed, if a deformation field is used
    lambda_deformation_loss: float = 0
    use_time_conditioning_for_base_mlp: bool = False
    use_time_conditioning_for_rgb_mlp: bool = False
    use_deformation_skip_connection: bool = False
    use_smoothstep_hashgrid_interpolation: bool = False
    view_direction_warping: ViewDirectionWarpType = None

    no_hash_encoding: bool = False
    n_frequencies: int = 12

    early_stop_eps: float = 1e-4
    alpha_thre: float = 1e-2  # Threshold for skipping empty space when sampling points on rays
    occ_thre: float = 1e-2  # Threshold for how large density needs to be such that occupancy grid marks region as occupied
    density_threshold: Optional[float] = None  # if set, densities below the value will be ignored during inference
    view_frustum_culling: Optional[
        int] = None  # Filters out points that are seen by less than the specified number of cameras
    use_view_frustum_culling_for_train: bool = False  # Whether to also filter points during training (slow)
    use_occupancy_grid_filtering: bool = False  # If enabled, filters the occupancy grid to only contain the largest connected component which should remove floaters

    only_render_canonical_space: bool = False  # Special option for evaluation purposes: Disables any existing deformation field
    only_render_hash_table: Optional[
        int] = None  # Special option for evaluation purpose: Only query specified hash table in Hash Ensembles
    fix_timestep_code: Optional[int] = None  # If set, always the time code for the given timestep will be passed to the NGP field instead of the one corresponding to the actual ray
    fix_timestep_deformation: Optional[int] = None  # If set, alway the deformation for the given timestep will be used in stead of the one corresponding to the actual ray

class NGPModel(Model):
    """Instant NGP model

    Args:
        config: instant NGP configuration to instantiate model
    """

    config: InstantNGPModelConfig
    field: TCNNInstantNGPField

    def __init__(self, config: InstantNGPModelConfig, **kwargs) -> None:
        super().__init__(config=config, **kwargs)

    def populate_modules(self):
        """Set the fields and modules."""
        super().populate_modules()

        self.field = TCNNInstantNGPField(
            aabb=self.scene_box.aabb,
            contraction_type=self.config.contraction_type,

            num_images=self.num_train_data,
            num_layers=self.config.num_layers_base,
            hidden_dim=self.config.hidden_dim_base,
            geo_feat_dim=self.config.geo_feat_dim,
            num_layers_color=self.config.num_layers_color,
            hidden_dim_color=self.config.hidden_dim_color,

            use_appearance_embedding=self.config.use_appearance_embedding,
            appearance_embedding_dim=self.config.appearance_embedding_dim,
            use_camera_embedding=self.config.use_camera_embedding,
            camera_embedding_dim=self.config.camera_embedding_dim,
            use_affine_color_transformation=self.config.use_affine_color_transformation,

            num_levels=self.config.n_hashgrid_levels,
            log2_hashmap_size=self.config.log2_hashmap_size,
            per_level_scale=self.config.per_level_hashgrid_scale,
            hashgrid_base_resolution=self.config.hashgrid_base_resolution,
            hashgrid_n_features_per_level=self.config.hashgrid_n_features_per_level,

            use_spherical_harmonics=self.config.use_spherical_harmonics,
            latent_dim_time=self.config.latent_dim_time,
            n_timesteps=self.config.n_timesteps,
            max_ray_samples_chunk_size=self.config.max_ray_samples_chunk_size,

            fix_canonical_space=self.config.fix_canonical_space,
            timestep_canonical=self.config.timestep_canonical,
            use_time_conditioning_for_base_mlp=self.config.use_time_conditioning_for_base_mlp,
            use_time_conditioning_for_rgb_mlp=self.config.use_time_conditioning_for_rgb_mlp,
            use_deformation_skip_connection=self.config.use_deformation_skip_connection,
            use_smoothstep_hashgrid_interpolation=self.config.use_smoothstep_hashgrid_interpolation,

            no_hash_encoding=self.config.no_hash_encoding,
            n_frequencies=self.config.n_frequencies,
            density_threshold=self.config.density_threshold,
            use_4d_hashing=self.config.use_4d_hashing,
            n_ambient_dimensions=self.config.n_ambient_dimensions,
            n_freq_pos_ambient=self.config.n_freq_pos_ambient,
            disable_view_dependency=self.config.disable_view_dependency,

            use_hash_encoding_ensemble=self.config.use_hash_encoding_ensemble,
            hash_encoding_ensemble_n_levels=self.config.hash_encoding_ensemble_n_levels,
            hash_encoding_ensemble_features_per_level=self.config.hash_encoding_ensemble_features_per_level,
            hash_encoding_ensemble_n_tables=self.config.hash_encoding_ensemble_n_tables,
            hash_encoding_ensemble_mixing_type=self.config.hash_encoding_ensemble_mixing_type,
            hash_encoding_ensemble_n_heads=self.config.hash_encoding_ensemble_n_heads,
            hash_encoding_ensemble_disable_initial=self.config.hash_encoding_ensemble_disable_initial,
            hash_encoding_ensemble_disable_table_chunking=self.config.hash_encoding_ensemble_disable_table_chunking,
            hash_encoding_ensemble_use_soft_transition=self.config.hash_encoding_ensemble_use_soft_transition,
            hash_encoding_ensemble_swap_l_f=self.config.hash_encoding_ensemble_swap_l_f,
            only_render_hash_table=self.config.only_render_hash_table,
            blend_field_skip_connections=self.config.blend_field_skip_connections,
            n_freq_pos_warping=self.config.n_freq_pos_warping,

            blend_field_hidden_dim=self.config.blend_field_hidden_dim,
            blend_field_n_freq_enc=self.config.blend_field_n_freq_enc,

            density_fn_ray_samples_transform=self.warp_ray_samples
        )

        self.temporal_distortion = None
        self.time_embedding = None
        if self.config.use_deformation_field or self.config.use_hash_encoding_ensemble:
            self.time_embedding = nn.Embedding(self.config.n_timesteps, self.config.latent_dim_time)
            init.normal_(self.time_embedding.weight, mean=0., std=0.01 / sqrt(self.config.latent_dim_time))

        if self.config.use_deformation_field \
                and self.config.latent_dim_time_deformation is not None \
                and self.config.use_hash_encoding_ensemble:
            # If both deformation field AND canonical hash ensemble are used, can have separate time embeddings
            self.use_separate_deformation_time_embedding = True
            self.time_embedding_deformation = nn.Embedding(self.config.n_timesteps,
                                                           self.config.latent_dim_time_deformation)
            init.normal_(self.time_embedding_deformation.weight, mean=0.,
                         std=0.01 / sqrt(self.config.latent_dim_time_deformation))
            latent_dim_time_deformation = self.config.latent_dim_time_deformation
        else:
            self.use_separate_deformation_time_embedding = False
            self.time_embedding_deformation = None
            latent_dim_time_deformation = self.config.latent_dim_time

        if self.config.use_deformation_field:
            self.temporal_distortion = SE3Distortion(
                self.scene_box.aabb,
                contraction_type=self.config.contraction_type,
                n_freq_pos=self.config.n_freq_pos_warping,
                warp_code_dim=latent_dim_time_deformation,
                mlp_num_layers=self.config.n_layers_deformation_field,
                mlp_layer_width=self.config.hidden_dim_deformation_field,
                view_direction_warping=self.config.view_direction_warping,
                use_hash_se3field=self.config.use_hash_se3field,
                use_hash_encoding_ensemble=self.config.use_deformation_hash_encoding_ensemble,
                hash_encoding_ensemble_n_levels=self.config.hash_encoding_ensemble_n_levels,
                hash_encoding_ensemble_features_per_level=self.config.hash_encoding_ensemble_features_per_level,
                hash_encoding_ensemble_n_tables=self.config.hash_encoding_ensemble_n_tables,
                hash_encoding_ensemble_mixing_type=self.config.hash_encoding_ensemble_mixing_type,
                hash_encoding_ensemble_n_heads=self.config.hash_encoding_ensemble_n_heads,
                only_render_hash_table=self.config.only_render_hash_table,
            )

            if self.config.n_ambient_dimensions > 0:
                self.hyper_slicing_network = HyperSlicingField(self.config.n_freq_pos_ambient,
                                                               out_dim=self.config.n_ambient_dimensions,
                                                               warp_code_dim=latent_dim_time_deformation,
                                                               mlp_num_layers=self.config.n_layers_deformation_field,
                                                               mlp_layer_width=self.config.hidden_dim_deformation_field)

        self.scene_aabb = Parameter(self.scene_box.aabb.flatten(), requires_grad=False)

        # Occupancy Grid
        self.occupancy_grid = nerfacc.OccupancyGrid(
            roi_aabb=self.scene_aabb,
            resolution=self.config.grid_resolution,
            contraction_type=self.config.contraction_type,
        )

        if self.config.use_occupancy_grid_filtering:
            self.occupancy_grid_eval = FilteredOccupancyGrid(self.occupancy_grid)
        else:
            self.occupancy_grid_eval = self.occupancy_grid

        # Sampler
        vol_sampler_aabb = self.scene_box.aabb if self.config.contraction_type == ContractionType.AABB else None
        self.sampler_train = VolumetricSampler(
            scene_aabb=vol_sampler_aabb,
            occupancy_grid=self.occupancy_grid,
            density_fn=self.density_fn,
            camera_frustums=self.camera_frustums if self.config.use_view_frustum_culling_for_train else None,
            view_frustum_culling=self.config.view_frustum_culling if self.config.use_view_frustum_culling_for_train else None
        )

<<<<<<< HEAD
        vol_sampler_aabb_eval = vol_sampler_aabb
        if self.config.contraction_type == ContractionType.AABB and self.config.eval_scene_box_scale is not None:
            aabb_scale = self.config.eval_scene_box_scale
            vol_sampler_aabb_eval = torch.tensor(
                [[-aabb_scale, -aabb_scale, -aabb_scale], [aabb_scale, aabb_scale, aabb_scale]], dtype=torch.float32
            )
        self.sampler_eval = VolumetricSampler(
            scene_aabb=vol_sampler_aabb_eval,
            occupancy_grid=self.occupancy_grid_eval,
            density_fn=self.density_fn,
            camera_frustums=self.camera_frustums,
            view_frustum_culling=self.config.view_frustum_culling
        )
        self.sampler = self.sampler_train

        if self.config.window_deform_end >= 1:
            self.sched_window_deform = GenericScheduler(
                init_value=0,
                final_value=self.config.hash_encoding_ensemble_n_levels if self.config.use_deformation_hash_encoding_ensemble else self.config.n_freq_pos_warping,
                begin_step=self.config.window_deform_begin,
                end_step=self.config.window_deform_end,
            )
        else:
            self.sched_window_deform = None

        if hasattr(self.config, "landmark_loss_end") and self.config.landmark_loss_end is not None:
            self.sched_landmark_loss = GenericScheduler(
                init_value=self.config.lambda_landmark_loss,
                final_value=0,
                begin_step=0,
                end_step=self.config.landmark_loss_end,
            )
        else:
            self.sched_landmark_loss = None

        if self.config.window_ambient_begin > 0 or self.config.window_ambient_end > 0:
            self.sched_window_ambient = GenericScheduler(
                init_value=0,
                final_value=self.config.n_freq_pos_warping,
                begin_step=self.config.window_ambient_begin,
                end_step=self.config.window_ambient_end,
            )
        else:
            self.sched_window_ambient = None

        if self.config.use_hash_encoding_ensemble and self.config.window_canonical_end >= 1:
            self.sched_window_canonical = GenericScheduler(
                init_value=self.config.window_canonical_initial,
                final_value=self.config.hash_encoding_ensemble_n_levels,
                begin_step=self.config.window_canonical_begin,
                end_step=self.config.window_canonical_end,
            )
        else:
            self.sched_window_canonical = None

        if self.config.use_hash_encoding_ensemble and self.config.window_blend_end > 0:
            self.sched_window_blend = GenericScheduler(
                init_value=0,
                final_value=self.config.blend_field_n_freq_enc,
                begin_step=0,
                end_step=self.config.window_blend_end,
            )
        else:
            self.sched_window_blend = None

        if self.config.use_hash_encoding_ensemble and self.config.window_hash_tables_end > 0:
            self.sched_window_hash_tables = GenericScheduler(
                init_value=1,
                final_value=self.field.hash_encoding_ensemble.n_hash_encodings,
                begin_step=self.config.window_hash_tables_begin,
                end_step=self.config.window_hash_tables_end,
            )
        else:
            self.sched_window_hash_tables = None

        # background
        if self.config.use_backgrounds:
            background_color = None
        else:
            if self.config.background_color in ["white", "black"]:
                background_color = colors.COLORS_DICT[self.config.background_color]
            else:
                background_color = self.config.background_color

        # renderers
        self.renderer_rgb_train = RGBRenderer(background_color=background_color)
        self.renderer_rgb_eval = RGBRenderer(background_color=background_color)
        self.renderer_rgb = self.renderer_rgb_train
=======
        # renderers
        self.renderer_rgb = RGBRenderer(background_color=self.config.background_color)
>>>>>>> e2dadc20
        self.renderer_accumulation = AccumulationRenderer()
        self.renderer_depth = DepthRenderer(method="expected")
        self.renderer_deformation = DeformationRenderer()

        # losses
        self.rgb_loss = MSELoss()

        # metrics
        self.psnr = PeakSignalNoiseRatio(data_range=1.0)
        self.ssim = structural_similarity_index_measure
        self.lpips = LearnedPerceptualImagePatchSimilarity(normalize=True)

        self.train_step = 0

        self.register_load_state_dict_post_hook(self.load_state_dict_post_hook)
        self._fixed_view_direction = None

    # Override train() and eval() to not render random background noise for evaluation
    def eval(self: T) -> T:
        self.renderer_rgb = self.renderer_rgb_eval
        self.sampler = self.sampler_eval

        if self.config.use_occupancy_grid_filtering:
            # Whenever we change to eval() mode, update the eval occupancy grid s.t. it only contains the largest
            # connected component
            self.occupancy_grid_eval.update()

        return super().eval()

    def train(self: T, mode: bool = True) -> T:
        if mode:
            self.renderer_rgb = self.renderer_rgb_train
            self.sampler = self.sampler_train
        else:
            self.renderer_rgb = self.renderer_rgb_eval
            self.sampler = self.sampler_eval

            if self.config.use_occupancy_grid_filtering:
                # Whenever we change to eval() mode, update the eval occupancy grid s.t. it only contains the largest
                # connected component
                self.occupancy_grid_eval.update()

        return super().train(mode)

    def density_fn(self, positions: TensorType["bs":..., 3]) -> TensorType["bs":..., 1]:
        """Returns only the density. Used primarily with the density grid.

        Args:
            positions: the origin of the samples/frustums
        """
        # Need to figure out a better way to descibe positions with a ray.
        ray_samples = RaySamples(
            frustums=Frustums(
                origins=positions,
                directions=torch.ones_like(positions),
                starts=torch.zeros_like(positions[..., :1]),
                ends=torch.zeros_like(positions[..., :1]),
                pixel_area=torch.ones_like(positions[..., :1]),
            ),
        )

        ray_samples, _ = self.warp_ray_samples(ray_samples)
        if ray_samples.timesteps is not None:
            time_codes = self.time_embedding(ray_samples.timesteps.squeeze(1))
        else:
            time_codes = None

        window_canonical = self.sched_window_canonical.value if self.sched_window_canonical is not None else None
        window_blend = self.sched_window_blend.value if self.sched_window_blend is not None else None
        window_hash_tables = self.sched_window_hash_tables.value if self.sched_window_hash_tables is not None else None
        window_deform = self.sched_window_deform.value if self.sched_window_deform is not None else None

        density, _ = self.field.get_density(ray_samples,
                                            window_canonical=window_canonical,
                                            window_blend=window_blend,
                                            window_hash_tables=window_hash_tables,
                                            window_deform=window_deform,
                                            time_codes=time_codes)
        return density

    def get_training_callbacks(
            self, training_callback_attributes: TrainingCallbackAttributes
    ) -> List[TrainingCallback]:
        callbacks = []

        # Occupancy grid
        def update_occupancy_grid(step: int):
            # TODO: needs to get access to the sampler, on how the step size is determinated at each x. See
            # https://github.com/KAIR-BAIR/nerfacc/blob/127223b11401125a9fce5ce269bb0546ee4de6e8/examples/train_ngp_nerf.py#L190-L213
            self.occupancy_grid.every_n_step(
                step=step,
                # occ_eval_fn=lambda x: self.field.get_opacity(x, self.config.render_step_size),
                occ_eval_fn=lambda x: self.density_fn(x) * self.config.render_step_size,
                occ_thre=self.config.occ_thre,
                # occ_eval_fn=lambda x: torch.ones_like(x)[..., 0],
            )

        callbacks.append(
            TrainingCallback(
                where_to_run=[TrainingCallbackLocation.BEFORE_TRAIN_ITERATION],
                update_every_num_iters=1,
                func=update_occupancy_grid,
            )
        )

        # Window scheduling for deformation field
        def update_window_param(sched: GenericScheduler, name: str, step: int):
            sched.update(step)
            writer.put_scalar(name=f"window_param/{name}", scalar=sched.get_value(), step=step)

        if self.sched_window_deform is not None:
            callbacks.append(
                TrainingCallback(
                    where_to_run=[TrainingCallbackLocation.BEFORE_TRAIN_ITERATION],
                    update_every_num_iters=1,
                    func=update_window_param,
                    args=[self.sched_window_deform, "sched_window_deform"],
                )
            )

        if self.sched_window_ambient is not None:
            callbacks.append(
                TrainingCallback(
                    where_to_run=[TrainingCallbackLocation.BEFORE_TRAIN_ITERATION],
                    update_every_num_iters=1,
                    func=update_window_param,
                    args=[self.sched_window_ambient, "sched_window_ambient"],
                )
            )

        if self.sched_window_canonical is not None:
            callbacks.append(
                TrainingCallback(
                    where_to_run=[TrainingCallbackLocation.BEFORE_TRAIN_ITERATION],
                    update_every_num_iters=1,
                    func=update_window_param,
                    args=[self.sched_window_canonical, "sched_window_canonical"],
                )
            )

        if self.sched_window_blend is not None:
            callbacks.append(
                TrainingCallback(
                    where_to_run=[TrainingCallbackLocation.BEFORE_TRAIN_ITERATION],
                    update_every_num_iters=1,
                    func=update_window_param,
                    args=[self.sched_window_blend, "sched_window_blend"],
                )
            )

        if self.sched_window_hash_tables is not None:
            callbacks.append(
                TrainingCallback(
                    where_to_run=[TrainingCallbackLocation.BEFORE_TRAIN_ITERATION],
                    update_every_num_iters=1,
                    func=update_window_param,
                    args=[self.sched_window_hash_tables, "sched_window_hash_tables"],
                )
            )

        return callbacks

    def get_param_groups(self) -> Dict[str, List[Parameter]]:
        param_groups = super(NGPModel, self).get_param_groups()

        field_param_groups = self.field.get_param_groups()
        for key, params in field_param_groups.items():
            if key in param_groups:
                param_groups[key].extend(params)
            else:
                param_groups[key] = params

        # if self.field is None:
        #     raise ValueError("populate_fields() must be called before get_param_groups")
        #
        # param_groups["fields"].extend(self.field.mlp_base.parameters())
        # param_groups["fields"].extend(self.field.mlp_head.parameters())
        #
        # if self.config.use_camera_embedding:
        #     param_groups["fields"].extend(self.field.camera_embedding.parameters())

        if self.temporal_distortion is not None:
            param_groups["deformation_field"].extend(self.temporal_distortion.parameters())

        if self.time_embedding is not None:
            if self.use_separate_deformation_time_embedding:
                param_groups["embeddings"].extend(self.time_embedding_deformation.parameters())
                param_groups["embeddings"].extend(self.time_embedding.parameters())
            else:
                param_groups["embeddings"].extend(self.time_embedding.parameters())

        # # TODO: This is from old way of time conditioning
        # if self.field.deformation_network is not None:
        #     param_groups["deformation_field"].extend(self.field.deformation_network.parameters())
        #
        # if self.field.time_embedding is not None:
        #     param_groups["deformation_field"].extend(self.field.time_embedding.parameters())

        # parameters = list(self.field.get_head_parameters())
        # parameters.extend(self.field.get_base_parameters())
        # if self.config.use_background_network:
        #     parameters.extend(self.mlp_background.parameters())
        # if self.config.use_deformation_field:
        #     parameters.extend(self.field.deformation_network.parameters())
        # param_groups["fields"] = parameters

        # field_head_params = self.field.get_head_parameters()
        # if self.config.use_background_network:
        #     field_head_params.extend(self.mlp_background.parameters())
        # param_groups["field_head"] = field_head_params
        # param_groups["field_base"] = self.field.get_base_parameters()
        return param_groups

    def warp_ray_samples(self, ray_samples: RaySamples) -> Tuple[RaySamples, Optional[torch.TensorType]]:
        if self.config.only_render_canonical_space:
            return ray_samples, None

        # window parameters
        if self.sched_window_deform is not None:
            # TODO: Maybe go back to using get_value() which outputs final_value for evaluation
            # window_deform = self.sched_window_deform.get_value() if self.sched_window_deform is not None else None
            window_deform = self.sched_window_deform.value if self.sched_window_deform is not None else None
        else:
            window_deform = None

        time_embeddings = None
        if self.temporal_distortion is not None or self.config.use_hash_encoding_ensemble:

            if ray_samples.timesteps is None:
                # Assume ray_samples come from occupancy grid.
                # We only have one grid to model the whole scene accross time.
                # Hence, we say, only grid cells that are empty for all timesteps should be really empty.
                # Thus, we sample random timesteps for these ray samples
                ray_samples.timesteps = torch.randint(self.config.n_timesteps, (ray_samples.size, 1)).to(
                    ray_samples.frustums.origins.device)

        if self.temporal_distortion is not None:
            # Initialize all offsets with 0
            assert ray_samples.frustums.offsets is None, "ray samples have already been warped"
            ray_samples.frustums.offsets = torch.zeros_like(ray_samples.frustums.origins)
            # Need to clone here, as directions was created in a no_grad() block
            ray_samples.frustums.directions = ray_samples.frustums.directions.clone()

            max_chunk_size = ray_samples.size if self.config.max_ray_samples_chunk_size == -1 else self.config.max_ray_samples_chunk_size
            time_embeddings = []

            for i_chunk in range(ceil(ray_samples.size / max_chunk_size)):
                ray_samples_chunk = ray_samples.view(slice(i_chunk * max_chunk_size, (i_chunk + 1) * max_chunk_size))
                if self.config.fix_timestep_deformation is not None:
                    timesteps_chunk = torch.ones_like(ray_samples_chunk.timesteps.squeeze(-1)) * self.config.fix_timestep_deformation  # [S]
                else:
                    timesteps_chunk = ray_samples_chunk.timesteps.squeeze(-1)  # [S]

                if self.use_separate_deformation_time_embedding:
                    time_embeddings_chunk = self.time_embedding_deformation(timesteps_chunk)
                else:
                    time_embeddings_chunk = self.time_embedding(timesteps_chunk)
                time_embeddings.append(time_embeddings_chunk)

                if self.config.timestep_canonical is not None:
                    # Only deform samples that are not from the canonical timestep
                    idx_timesteps_deform = timesteps_chunk != self.config.timestep_canonical

                    if idx_timesteps_deform.any():
                        # Compute offsets
                        time_embeddings_deform = time_embeddings_chunk[idx_timesteps_deform]
                        ray_samples_deform = ray_samples_chunk[idx_timesteps_deform]
                        self.temporal_distortion(ray_samples_deform,
                                                 warp_code=time_embeddings_deform,
                                                 windows_param=window_deform)

                        # Need to explicitly set offsets because ray_samples_deform contains a copy of the ray samples
                        ray_samples_chunk.frustums.offsets[idx_timesteps_deform] = ray_samples_deform.frustums.offsets
                        ray_samples_chunk.frustums.directions[
                            idx_timesteps_deform] = ray_samples_deform.frustums.directions

                else:
                    # Deform all samples into the latent canonical space
                    self.temporal_distortion(ray_samples_chunk,
                                             warp_code=time_embeddings_chunk,
                                             windows_param=window_deform)
                    # ray_samples.frustums.directions[slice(i_chunk * max_chunk_size, (i_chunk + 1) * max_chunk_size)] = ray_samples_chunk.frustums.directions

            time_embeddings = torch.concat(time_embeddings, dim=0)
        elif self.config.use_hash_encoding_ensemble:
            if self.config.fix_timestep_code is not None:
                timesteps = torch.ones_like(ray_samples.timesteps.squeeze(1)) * self.config.fix_timestep_code
            else:
                timesteps = ray_samples.timesteps.squeeze(1)

            time_embeddings = self.time_embedding(timesteps)

        if self.config.n_ambient_dimensions > 0:
            # TODO: maybe move this inside warp_samples?

            window_ambient = None if self.sched_window_ambient is None else self.sched_window_ambient.value

            positions_posed_space = ray_samples.frustums.get_positions(omit_offsets=True, omit_ambient_coordinates=True)
            ambient_coordinates = self.hyper_slicing_network(positions_posed_space,
                                                             warp_code=time_embeddings,
                                                             window_param=window_ambient)
            ray_samples.frustums.ambient_coordinates = ambient_coordinates

        return ray_samples, time_embeddings

    def get_outputs(self, ray_bundle: RayBundle):
        assert self.field is not None
        num_rays = len(ray_bundle)

        with torch.no_grad():
            ray_samples, ray_indices = self.sampler(
                ray_bundle=ray_bundle,
                near_plane=self.config.near_plane,
                far_plane=self.config.far_plane,
                render_step_size=self.config.render_step_size,
                cone_angle=self.config.cone_angle,
                early_stop_eps=self.config.early_stop_eps,
                alpha_thre=self.config.alpha_thre,
            )

        ray_samples.ray_indices = ray_indices.unsqueeze(1)  # [S, 1]
        ray_samples, time_codes_deform = self.warp_ray_samples(ray_samples)

        if self.use_separate_deformation_time_embedding and ray_samples.timesteps is not None and self.time_embedding is not None:
            # This potentially uses a different time embedding for the canonical field than the deformation field
            if self.config.fix_timestep_code is not None:
                timesteps = torch.ones_like(ray_samples.timesteps.squeeze(1)) * self.config.fix_timestep_code
            else:
                timesteps = ray_samples.timesteps.squeeze(1)

            time_codes = self.time_embedding(timesteps)
        else:
            time_codes = time_codes_deform

        window_canonical = self.sched_window_canonical.value if self.sched_window_canonical is not None else None
        window_blend = self.sched_window_blend.value if self.sched_window_blend is not None else None
        window_hash_tables = self.sched_window_hash_tables.value if self.sched_window_hash_tables is not None else None
        window_deform = self.sched_window_deform.value if self.sched_window_deform is not None else None

        field_outputs = self.field(ray_samples,
                                   window_canonical=window_canonical,
                                   window_blend=window_blend,
                                   window_hash_tables=window_hash_tables,
                                   window_deform=window_deform,
                                   time_codes=time_codes,
                                   fixed_view_direction=self._fixed_view_direction)

        # accumulation
        packed_info = nerfacc.pack_info(ray_indices, num_rays)
        weights = nerfacc.render_weight_from_density(
            packed_info=packed_info,
            sigmas=field_outputs[FieldHeadNames.DENSITY],
            t_starts=ray_samples.frustums.starts,
            t_ends=ray_samples.frustums.ends,
        )

        rgb = self.renderer_rgb(
            rgb=field_outputs[FieldHeadNames.RGB],
            weights=weights,
            ray_indices=ray_indices,
            num_rays=num_rays,
        )
        depth = self.renderer_depth(
            weights=weights, ray_samples=ray_samples, ray_indices=ray_indices, num_rays=num_rays
        )
        accumulation = self.renderer_accumulation(weights=weights, ray_indices=ray_indices, num_rays=num_rays)
        alive_ray_mask = accumulation.squeeze(-1) > 0

        outputs = {
            "rgb": rgb,
            "accumulation": accumulation,
            "depth": depth,
            "alive_ray_mask": alive_ray_mask,  # the rays we kept from sampler
            "num_samples_per_ray": packed_info[:, 1],
        }

        if ray_samples.frustums.offsets is not None:
            deformation_per_ray = self.renderer_deformation(weights=weights, ray_samples=ray_samples,
                                                            ray_indices=ray_indices, num_rays=num_rays)
            outputs["deformation"] = deformation_per_ray

        if self.config.use_background_network:
            # background network

            idx_last_sample_per_ray = (packed_info[:, 0] + packed_info[:, 1] - 1).long()
            t_fars = ray_samples.frustums.ends[idx_last_sample_per_ray]

            self.apply_background_adjustment(ray_bundle, t_fars, outputs)

        # TODO: should these just always be returned?
        if self.training:
            outputs["ray_samples"] = ray_samples
            outputs["ray_indices"] = ray_indices
            outputs["weights"] = weights
            outputs["n_rays"] = num_rays

        if self.config.lambda_dist_loss > 0 and self.training:
            # Needed for dist loss
            outputs["ray_samples"] = ray_samples
            outputs["ray_indices"] = ray_indices
            outputs["weights"] = weights

        if self.config.lambda_sparse_prior > 0 and self.training:
            outputs["weights"] = weights

        return outputs

    def get_metrics_dict(self, outputs, batch):
        rgb = self._apply_background_network(batch, outputs)

        image = batch["image"].to(self.device)
        metrics_dict = {}
        metrics_dict["psnr"] = self.psnr(rgb, image)

        mask = self.get_mask_per_ray(batch)
        if mask is not None:
            metrics_dict["psnr_masked"] = self.psnr(rgb[mask], image[mask])

        floaters = self.get_floaters_metric(batch, outputs["accumulation"])
        if floaters is not None:
            metrics_dict["floaters"] = floaters

        metrics_dict["num_samples_per_batch"] = outputs["num_samples_per_ray"].sum()

        if "landmarks" in batch and self.temporal_distortion is not None:
            with torch.no_grad():
                metrics_dict["landmark_loss"] = self.get_landmark_loss(batch).mean()
        return metrics_dict

    def get_loss_dict(self, outputs, batch, metrics_dict=None):
        loss_dict = dict()
        self.train_step += 1

        self._apply_background_network(batch, outputs, overwrite_outputs=True)

        background_adjustment_loss = self.get_background_adjustment_loss(outputs)
        if background_adjustment_loss is not None:
            loss_dict["background_adjustment_displacement"] = background_adjustment_loss

        rgb_pred = outputs["rgb"]

        # We removed the masking here to allow gradients to update the background network in transparent regions
        # mask = outputs["alive_ray_mask"]
        # rgb_loss = self.rgb_loss(image[mask], rgb_pred[mask])

        rgb_loss = self.get_masked_rgb_loss(batch, rgb_pred)
        loss_dict["rgb_loss"] = rgb_loss

        mask_loss = self.get_mask_loss(batch, outputs["accumulation"])
        if mask_loss is not None:
            loss_dict["mask_loss"] = mask_loss

        alpha_loss = self.get_alpha_loss(batch, outputs["accumulation"])
        if alpha_loss is not None:
            loss_dict["alpha_loss"] = alpha_loss

        beta_loss = self.get_beta_loss(outputs["accumulation"])
        if beta_loss is not None:
            loss_dict["beta_loss"] = beta_loss

        if 'deformation' in outputs and self.config.lambda_deformation_loss > 0:
            deformation_loss = self.config.lambda_deformation_loss * (outputs['deformation'] ** 2).mean()
            loss_dict["deformation_loss"] = deformation_loss

        if self.config.lambda_dist_loss > 0 and self.training:
            # distloss
            ray_samples = outputs["ray_samples"]
            ray_indices = outputs["ray_indices"]
            weights = outputs["weights"].squeeze(1)
            n_rays = outputs["n_rays"]

            max_rays = self.config.dist_loss_max_rays
            indices = (ray_indices.unsqueeze(1) == ray_indices.unique()[:max_rays]).any(dim=1)

            ray_indices_small = ray_indices[indices]
            weights_small = weights[indices]
            ends = ray_samples.frustums.ends[indices].squeeze(-1)
            starts = ray_samples.frustums.starts[indices].squeeze(-1)

            midpoint_distances = (ends + starts) * 0.5
            intervals = ends - starts

            # Need ray_indices for flatten_eff_distloss
            dist_loss = self.config.lambda_dist_loss * flatten_eff_distloss(
                weights_small, midpoint_distances, intervals, ray_indices_small
            )

            loss_dict["dist_loss"] = dist_loss

            if self.config.lambda_random_dist_loss > 0:
                typical_origin_distance = ray_samples.frustums.origins.norm(dim=1).mean()
                typical_start = starts.min()  # TODO: could use the mean() of the starting points of rays
                typical_end = ends.max()
                nears = typical_start.repeat(max_rays).unsqueeze(1)
                fars = typical_end.repeat(max_rays).unsqueeze(1)

                random_origins = torch.randn((max_rays, 3), device=weights.device)
                random_origins = random_origins / (
                            random_origins.norm(dim=1).unsqueeze(1) + 1e-8)  # distribute on unit sphere

                directions = -random_origins  # random rays should all point towards 0
                random_directions_offset = torch.randn((max_rays, 3), device=weights.device)
                random_directions_offset = random_directions_offset / (
                            random_directions_offset.norm(dim=1).unsqueeze(1) + 1e-8)  # distribute on unit sphere
                directions = directions + 0.5 * random_directions_offset  # 0.5 -> ray directions are distorted up to a 90° cone
                directions = directions / (directions.norm(dim=1).unsqueeze(1) + 1e-8)
                random_origins = typical_origin_distance * random_origins  # Move points out to roughly match where train cameras are

                random_timesteps = torch.randint(self.config.n_timesteps, (max_rays, 1), dtype=torch.int,
                                                 device=weights.device)

                random_ray_bundle = RayBundle(
                    random_origins,
                    directions,
                    None,
                    camera_indices=None,
                    nears=nears,
                    fars=fars,
                    timesteps=random_timesteps
                )

                with torch.no_grad():
                    random_ray_samples, random_ray_indices = self.sampler(
                        ray_bundle=random_ray_bundle,
                        near_plane=self.config.near_plane,
                        far_plane=self.config.far_plane,
                        render_step_size=self.config.render_step_size,
                        cone_angle=self.config.cone_angle,
                        early_stop_eps=self.config.early_stop_eps,
                        alpha_thre=self.config.alpha_thre,
                    )

                window_canonical = self.sched_window_canonical.value if self.sched_window_canonical is not None else None
                window_blend = self.sched_window_blend.value if self.sched_window_blend is not None else None
                window_hash_tables = self.sched_window_hash_tables.value if self.sched_window_hash_tables is not None else None
                window_deform = self.sched_window_deform.value if self.sched_window_deform is not None else None
                if random_ray_samples.timesteps is not None:
                    # Detach time codes as we only want to supervise the actual field
                    time_codes = self.time_embedding(random_ray_samples.timesteps.squeeze(1)).detach()
                else:
                    time_codes = None

                density, _ = self.field.get_density(random_ray_samples,
                                                    window_canonical=window_canonical,
                                                    window_blend=window_blend,
                                                    window_hash_tables=window_hash_tables,
                                                    window_deform=window_deform,
                                                    time_codes=time_codes)

                random_packed_info = nerfacc.pack_info(ray_indices, n_rays)
                random_weights = nerfacc.render_weight_from_density(
                    packed_info=random_packed_info,
                    sigmas=density,
                    t_starts=random_ray_samples.frustums.starts,
                    t_ends=random_ray_samples.frustums.ends,
                )
                random_weights = random_weights.squeeze(1)

                random_midpoint_distances = (
                                                        random_ray_samples.frustums.starts + random_ray_samples.frustums.ends) * 0.5
                random_midpoint_distances = random_midpoint_distances.squeeze(1)
                random_intervals = random_ray_samples.frustums.ends - random_ray_samples.frustums.starts
                random_intervals = random_intervals.squeeze(1)

                # Need ray_indices for flatten_eff_distloss
                random_dist_loss = self.config.lambda_dist_loss * flatten_eff_distloss(
                    random_weights, random_midpoint_distances, random_intervals, random_ray_indices
                )

                loss_dict["random_dist_loss"] = random_dist_loss

        if self.config.lambda_sparse_prior > 0 and self.training:
            weights = outputs["weights"].squeeze(1)
            accumulation_per_ray = outputs["accumulation"]
            sparsity_loss = self.config.lambda_sparse_prior * accumulation_per_ray.mean()
            # sparsity_loss = self.config.lambda_sparse_prior * (1 + 2 * weights.pow(2)).log().sum()
            loss_dict["sparsity_loss"] = sparsity_loss

        if self.config.lambda_global_sparsity_prior > 0:
            n_random_points = 128
            random_points = torch.rand(n_random_points, 3) * 2 - 1  # [-1, 1]
            random_points = random_points.to(rgb_pred)
            ray_samples_random = RaySamples(
                Frustums(
                    origins=random_points,
                    directions=torch.zeros_like(random_points),
                    starts=torch.zeros((*random_points.shape[:-1], 1)).to(random_points),
                    ends=torch.zeros((*random_points.shape[:-1], 1)).to(random_points),
                    pixel_area=None
                ),
                timesteps=torch.randint(self.config.n_timesteps, (n_random_points, 1), dtype=torch.int,
                                        device=random_points.device)
            )
            window_canonical = self.sched_window_canonical.value if self.sched_window_canonical is not None else None
            window_blend = self.sched_window_blend.value if self.sched_window_blend is not None else None
            window_hash_tables = self.sched_window_hash_tables.value if self.sched_window_hash_tables is not None else None
            window_deform = self.sched_window_deform.value if self.sched_window_deform is not None else None

            if ray_samples_random.timesteps is not None:
                # Detach time codes as we only want to supervise the actual field
                time_codes = self.time_embedding(ray_samples_random.timesteps.squeeze(1)).detach()
            else:
                time_codes = None

            density, _ = self.field.get_density(ray_samples_random,
                                                window_canonical=window_canonical,
                                                window_blend=window_blend,
                                                window_hash_tables=window_hash_tables,
                                                window_deform=window_deform,
                                                time_codes=time_codes)
            assert density.min() >= 0
            global_sparsity_loss = density.mean()
            loss_dict["global_sparsity_loss"] = self.config.lambda_global_sparsity_prior * global_sparsity_loss

        # TODO: L1 regularization for hash table (Is inside mlp_base)
        if self.config.lambda_l1_field_regularization > 0:
            loss_dict["l1_field_regularization"] = (
                    self.config.lambda_l1_field_regularization * self.field.mlp_base.params.abs().mean()
            )

        if "ray_samples" in outputs and hasattr(self.config, "lambda_deformation_l1_prior") and self.config.lambda_deformation_l1_prior > 0 and self.train_step < 100000:
            loss_dict["deformation_l1_prior"] = self.config.lambda_deformation_l1_prior * outputs[
                "ray_samples"].frustums.offsets.abs().mean()

        if self.temporal_distortion is not None and hasattr(self.config, "lambda_landmark_loss") and self.config.lambda_landmark_loss > 0 and self.train_step < 100000:
            landmark_loss = self.get_landmark_loss(batch)
            loss_dict["landmark_loss"] = (self.sched_landmark_loss.value if
                                          self.sched_landmark_loss is not None
                                          else self.config.lambda_landmark_loss) * \
                                         landmark_loss.mean()

        temoral_tv_loss = self.get_temporal_tv_loss(self.time_embedding, use_sparsity_prior=True)
        if temoral_tv_loss is not None:
            loss_dict["temporal_tv_loss"] = temoral_tv_loss

        # import numpy as np
        # out_dir = '/mnt/hdd/debug/famudy_debug2/'
        # os.makedirs(out_dir, exist_ok=True)
        # np.save(out_dir + 'cam_origins.npy', outputs["ray_samples"].frustums.origins.detach().cpu().numpy())
        # np.save(out_dir + 'samples.npy', outputs["ray_samples"].frustums.get_positions().detach().cpu().numpy())
        # np.save(out_dir + 'landmarks.npy', batch["landmarks"].detach().cpu().numpy())
        # assert 1 == 2

        return loss_dict

    def get_image_metrics_and_images(
            self, outputs: Dict[str, torch.Tensor], batch: Dict[str, torch.Tensor]
    ) -> Tuple[Dict[str, float], Dict[str, torch.Tensor]]:

        self._apply_background_network(batch, outputs, overwrite_outputs=True)

        image = batch["image"].to(self.device)
        rgb = outputs["rgb"]
        acc = colormaps.apply_colormap(outputs["accumulation"])
        depth = colormaps.apply_depth_colormap(
            outputs["depth"],
            accumulation=outputs["accumulation"],
        )
        alive_ray_mask = colormaps.apply_colormap(outputs["alive_ray_mask"])

        image_masked, rgb_masked, floaters = self.apply_mask(batch, rgb, acc)

        combined_rgb = torch.cat([image, rgb], dim=1)
        combined_acc = torch.cat([acc], dim=1)
        combined_depth = torch.cat([depth], dim=1)
        combined_alive_ray_mask = torch.cat([alive_ray_mask], dim=1)
        error_image = ((rgb - image) ** 2).mean(dim=-1).unsqueeze(-1)
        error_image = colormaps.apply_colormap(error_image, cmap="turbo")

        # Switch images from [H, W, C] to [1, C, H, W] for metrics computations
        image = torch.moveaxis(image, -1, 0)[None, ...]
        rgb = torch.moveaxis(rgb, -1, 0)[None, ...]

        psnr = self.psnr(image, rgb)
        ssim = self.ssim(image, rgb)
        lpips = self.lpips(image, rgb)
        mse = self.rgb_loss(image, rgb)

        # all of these metrics will be logged as scalars
        metrics_dict = {
            "psnr": float(psnr.item()),
            "ssim": float(ssim),
            "lpips": float(lpips),
            "mse": float(mse),
        }  # type: ignore
        # TODO(ethan): return an image dictionary

        images_dict = {
            "img": combined_rgb,
            "accumulation": combined_acc,
            "depth": combined_depth,
            "alive_ray_mask": combined_alive_ray_mask,
            "error": error_image
        }

        if "deformation" in outputs:
            deformation_img = colormaps.apply_offset_colormap(outputs["deformation"])
            images_dict["deformation"] = deformation_img

        if image_masked is not None:
            mask = torch.from_numpy(batch["mask"]).squeeze(2)

            combined_rgb_masked = torch.cat([image_masked, rgb_masked], dim=1)

            image_masked = torch.moveaxis(image_masked, -1, 0)[None, ...]
            rgb_masked = torch.moveaxis(rgb_masked, -1, 0)[None, ...]

            psnr_masked = self.psnr(image_masked, rgb_masked)
            # psnr_masked = self.psnr(image_masked[..., mask], rgb_masked[..., mask])
            ssim_masked = self.ssim(image_masked, rgb_masked)
            lpips_masked = self.lpips(image_masked, rgb_masked)
            # mse_masked = self.rgb_loss(image_masked[..., mask], rgb_masked[..., mask])
            mse_masked = self.rgb_loss(image_masked, rgb_masked)

            metrics_dict["psnr_masked"] = float(psnr_masked)
            metrics_dict["ssim_masked"] = float(ssim_masked)
            metrics_dict["lpips_masked"] = float(lpips_masked)
            metrics_dict["mse_masked"] = float(mse_masked)
            metrics_dict["floaters"] = float(floaters)

            images_dict["img_masked"] = combined_rgb_masked

        if "rgb_without_bg" in outputs:
            images_dict["img_without_bg"] = outputs["rgb_without_bg"]

        return metrics_dict, images_dict

    def _apply_background_network(self,
                                  batch: Dict[str, torch.Tensor],
                                  outputs: Dict[str, torch.Tensor],
                                  overwrite_outputs: bool = False) -> torch.Tensor:
        if self.config.use_backgrounds:
            background_adjustments = outputs["background_adjustments"] if "background_adjustments" in outputs else None
            rgb = self.apply_background_network(batch,
                                                outputs["rgb"],
                                                outputs["accumulation"],
                                                background_adjustments)

            if overwrite_outputs:
                outputs["rgb_without_bg"] = outputs["rgb"]
                outputs["rgb"] = rgb
        else:
            rgb = outputs["rgb"]

        return rgb

    def load_state_dict_post_hook(self, module: 'NGPModel', incompatible_keys: _IncompatibleKeys) -> None:
        if '_model.occupancy_grid_eval._binary' in incompatible_keys.missing_keys:
            # Backward compatibility, because occupancy_grid_eval was introduced that defaults to occupancy_grid
            # However, the keys for occupancy_grid_eval are missing in already stored checkpoints even though they
            # are of course just the same as the keys for occupancy_grid
            module.occupancy_grid_eval = module.occupancy_grid
            for missing_key in list(incompatible_keys.missing_keys):
                if missing_key.startswith('_model.occupancy_grid_eval'):
                    incompatible_keys.missing_keys.remove(missing_key)

        if '_model.sampler.occupancy_grid.occupancy_grid._binary' in incompatible_keys.missing_keys:
            # Model was saved in train mode but is loaded in eval mode
            # the sampler attribute holds the state of sampler_train, but sample_eval is requested
            # Can just ignore keys in checkpoint as sampler_eval is already loaded
            module.sampler = module.sampler_eval
            for missing_key in list(incompatible_keys.missing_keys):
                if missing_key.startswith('_model.sampler.occupancy_grid.occupancy_grid'):
                    incompatible_keys.missing_keys.remove(missing_key)

            for unexpected_key in list(incompatible_keys.unexpected_keys):
                if unexpected_key.startswith('_model.sampler.occupancy_grid'):
                    incompatible_keys.unexpected_keys.remove(unexpected_key)

    def fix_view_direction(self, view_direction: torch.Tensor):
        self._fixed_view_direction = view_direction
<|MERGE_RESOLUTION|>--- conflicted
+++ resolved
@@ -50,11 +50,8 @@
     RGBRenderer,
 )
 from nerfstudio.models.base_model import Model, ModelConfig
-<<<<<<< HEAD
 from nerfstudio.utils import colormaps, colors, writer
-=======
 from nerfstudio.utils import colormaps
->>>>>>> e2dadc20
 
 
 @dataclass
@@ -334,7 +331,6 @@
             view_frustum_culling=self.config.view_frustum_culling if self.config.use_view_frustum_culling_for_train else None
         )
 
-<<<<<<< HEAD
         vol_sampler_aabb_eval = vol_sampler_aabb
         if self.config.contraction_type == ContractionType.AABB and self.config.eval_scene_box_scale is not None:
             aabb_scale = self.config.eval_scene_box_scale
@@ -423,10 +419,6 @@
         self.renderer_rgb_train = RGBRenderer(background_color=background_color)
         self.renderer_rgb_eval = RGBRenderer(background_color=background_color)
         self.renderer_rgb = self.renderer_rgb_train
-=======
-        # renderers
-        self.renderer_rgb = RGBRenderer(background_color=self.config.background_color)
->>>>>>> e2dadc20
         self.renderer_accumulation = AccumulationRenderer()
         self.renderer_depth = DepthRenderer(method="expected")
         self.renderer_deformation = DeformationRenderer()
