# Copyright 2022 The Nerfstudio Team. All rights reserved.
#
# Licensed under the Apache License, Version 2.0 (the "License");
# you may not use this file except in compliance with the License.
# You may obtain a copy of the License at
#
#     http://www.apache.org/licenses/LICENSE-2.0
#
# Unless required by applicable law or agreed to in writing, software
# distributed under the License is distributed on an "AS IS" BASIS,
# WITHOUT WARRANTIES OR CONDITIONS OF ANY KIND, either express or implied.
# See the License for the specific language governing permissions and
# limitations under the License.

"""
Base Model implementation which takes in RayBundles
"""

from __future__ import annotations

from abc import abstractmethod
from collections import defaultdict
from dataclasses import dataclass, field
from typing import Any, Dict, List, Optional, Tuple, Type

import torch
from torch import nn
from torch.nn import Parameter, MSELoss

from nerfstudio.cameras.frustum import Frustum
from nerfstudio.cameras.rays import RayBundle
from nerfstudio.configs.base_config import InstantiateConfig
from nerfstudio.configs.config_utils import to_immutable_dict
from nerfstudio.data.scene_box import SceneBox
from nerfstudio.engine.callbacks import TrainingCallback, TrainingCallbackAttributes
from nerfstudio.model_components.scene_colliders import NearFarCollider

import tinycudann as tcnn


# Model related configs
@dataclass
class ModelConfig(InstantiateConfig):
    """Configuration for model instantiation"""

    _target: Type = field(default_factory=lambda: Model)
    """target class to instantiate"""
    enable_collider: bool = True
    """Whether to create a scene collider to filter rays."""
    collider_params: Optional[Dict[str, float]] = to_immutable_dict({"near_plane": 2.0, "far_plane": 6.0})
    """parameters to instantiate scene collider with"""
    loss_coefficients: Dict[str, float] = to_immutable_dict({"rgb_loss_coarse": 1.0, "rgb_loss_fine": 1.0})
    """parameters to instantiate density field with"""
    eval_num_rays_per_chunk: int = 4096
    """specifies number of rays per chunk during eval"""
<<<<<<< HEAD
    eval_scene_box_scale: Optional[
        float] = None  # scene box that should be used for inference rendering. Should be smaller than train scene box

    # Background model
    use_background_network: bool = False
    lambda_background_adjustment_regularization: float = 1
    num_layers_background: int = 3

    lambda_mask_loss: float = 0
=======
    eval_scene_box_scale: Optional[float] = None
    """scene box that should be used for inference rendering. Should be smaller than train scene box"""
    background_color: Literal["random", "last_sample", "white", "black"] = "random"
>>>>>>> 6e9b1819


class Model(nn.Module):
    """Model class
    Where everything (Fields, Optimizers, Samplers, Visualization, etc) is linked together. This should be
    subclassed for custom NeRF model.

    Args:
        config: configuration for instantiating model
        scene_box: dataset scene box
    """

    config: ModelConfig

    def __init__(
            self,
            config: ModelConfig,
            scene_box: SceneBox,
            num_train_data: int,
            camera_frustums: Optional[List[Frustum]] = None,
            **kwargs,
    ) -> None:
        super().__init__()
        self.config = config
        self.scene_box = scene_box
        self.num_train_data = num_train_data
        self.camera_frustums = camera_frustums
        self.kwargs = kwargs
        self.collider = None

        self.populate_modules()  # populate the modules
        self.callbacks = None
        # to keep track of which device the nn.Module is on
        self.device_indicator_param = nn.Parameter(torch.empty(0))

    @property
    def device(self):
        """Returns the device that the model is on."""
        return self.device_indicator_param.device

    def get_training_callbacks(  # pylint:disable=no-self-use
            self, training_callback_attributes: TrainingCallbackAttributes  # pylint: disable=unused-argument
    ) -> List[TrainingCallback]:
        """Returns a list of callbacks that run functions at the specified training iterations."""
        return []

    def populate_modules(self):
        """Set the necessary modules to get the network working."""
        # default instantiates optional modules that are common among many networks
        # NOTE: call `super().populate_modules()` in subclasses

        # TODO: Try Huber-Loss?
        self.rgb_loss = MSELoss()

        if self.config.use_background_network:
            self.mlp_background = tcnn.NetworkWithInputEncoding(
                n_input_dims=6,
                n_output_dims=3,
                encoding_config={
                    "otype": "Composite",
                    "nested": [
                        {
                            "n_dims_to_encode": 3,
                            "otype": "Frequency",
                            "n_frequencies": 12
                        },
                        {
                            "n_dims_to_encode": 3,
                            "otype": "SphericalHarmonics",
                            "degree": 6
                        }
                    ]

                },
                network_config={
                    "otype": "FullyFusedMLP",
                    "activation": "ReLU",
                    "output_activation": "Sigmoid",
                    "n_neurons": 64,
                    "n_hidden_layers": self.config.num_layers_background,
                },
            )

        if self.config.enable_collider and self.config.collider_params is not None \
                and "near_plane" in self.config.collider_params and "far_plane" in self.config.collider_params:
            self.collider = NearFarCollider(
                near_plane=self.config.collider_params["near_plane"], far_plane=self.config.collider_params["far_plane"]
            )

    def get_param_groups(self) -> Dict[str, List[Parameter]]:
        """Obtain the parameter groups for the optimizers

        Returns:
            Mapping of different parameter groups
        """

        param_groups = {
            "fields": []
        }
        if self.config.use_background_network:
            param_groups["fields"].extend(self.mlp_background.parameters())

        return param_groups

    @abstractmethod
    def get_outputs(self, ray_bundle: RayBundle) -> Dict[str, torch.Tensor]:
        """Takes in a Ray Bundle and returns a dictionary of outputs.

        Args:
            ray_bundle: Input bundle of rays. This raybundle should have all the
            needed information to compute the outputs.

        Returns:
            Outputs of model. (ie. rendered colors)
        """

    def forward(self, ray_bundle: RayBundle) -> Dict[str, torch.Tensor]:
        """Run forward starting with a ray bundle. This outputs different things depending on the configuration
        of the model and whether or not the batch is provided (whether or not we are training basically)

        Args:
            ray_bundle: containing all the information needed to render that ray latents included
        """

        if self.collider is not None:
            ray_bundle = self.collider(ray_bundle)

        return self.get_outputs(ray_bundle)

    def get_metrics_dict(self, outputs, batch) -> Dict[str, torch.Tensor]:
        """Compute and returns metrics.

        Args:
            outputs: the output to compute loss dict to
            batch: ground truth batch corresponding to outputs
        """
        # pylint: disable=unused-argument
        # pylint: disable=no-self-use
        return {}

    @abstractmethod
    def get_loss_dict(self, outputs, batch, metrics_dict=None) -> Dict[str, torch.Tensor]:
        """Computes and returns the losses dict.

        Args:
            outputs: the output to compute loss dict to
            batch: ground truth batch corresponding to outputs
            metrics_dict: dictionary of metrics, some of which we can use for loss
        """

    @torch.no_grad()
    def get_outputs_for_camera_ray_bundle(self, camera_ray_bundle: RayBundle) -> Dict[str, torch.Tensor]:
        """Takes in camera parameters and computes the output of the model.

        Args:
            camera_ray_bundle: ray bundle to calculate outputs over
        """
        num_rays_per_chunk = self.config.eval_num_rays_per_chunk
        image_height, image_width = camera_ray_bundle.origins.shape[:2]
        num_rays = len(camera_ray_bundle)
        outputs_lists = defaultdict(list)
        for i in range(0, num_rays, num_rays_per_chunk):
            start_idx = i
            end_idx = i + num_rays_per_chunk
            ray_bundle = camera_ray_bundle.get_row_major_sliced_ray_bundle(start_idx, end_idx)
            outputs = self.forward(ray_bundle=ray_bundle)
            for output_name, output in outputs.items():  # type: ignore
                outputs_lists[output_name].append(output)
        outputs = {}
        for output_name, outputs_list in outputs_lists.items():
            if not torch.is_tensor(outputs_list[0]):
                # TODO: handle lists of tensors as well
                continue

            concat_output = torch.cat(outputs_list)
            assert concat_output.numel() % (image_width * image_height) == 0, (
                f"aggregated model output for channel {output_name} has {concat_output.numel()} elements "
                f"which cannot be reshaped into [{image_height}, {image_width}, -1]"
            )
            outputs[output_name] = concat_output.view(image_height, image_width, -1)  # type: ignore
        return outputs

    @abstractmethod
    def get_image_metrics_and_images(
            self, outputs: Dict[str, torch.Tensor], batch: Dict[str, torch.Tensor]
    ) -> Tuple[Dict[str, float], Dict[str, torch.Tensor]]:
        """Writes the test image outputs.
        TODO: This shouldn't return a loss

        Args:
            image_idx: Index of the image.
            step: Current step.
            batch: Batch of data.
            outputs: Outputs of the model.

        Returns:
            A dictionary of metrics.
        """

    def load_model(self, loaded_state: Dict[str, Any]) -> None:
        """Load the checkpoint from the given path

        Args:
            loaded_state: dictionary of pre-trained model states
        """
        state = {key.replace("module.", ""): value for key, value in loaded_state["model"].items()}
        self.load_state_dict(state)  # type: ignore

    def apply_background_network(self,
                                 batch: Dict[str, torch.Tensor],
                                 rgb: torch.Tensor,
                                 accumulation: torch.Tensor,
                                 background_adjustments: Optional[torch.Tensor] = None):
        """
        Adds the color of the background images to the predicted rays if 'background_images' is supplied in `batch`.
        Additionally, if 'background_adjustments' is present in `outputs` the original background pixels will
        be adjusted with the given values.

        Args:
            batch:
                Should contain 'background_images' and 'local_indices'
            rgb:
                The color predictions per ray of the model
            accumulation:
                The accumulation per ray
            background_adjustments:
                The predictions of the background network

        Returns:
            The rgb predictions with background pixels + potential adjustments applied
        """

        if "background_images" in batch:
            background_images = batch["background_images"]  # [B, H, W, 3] or [H, W, 3] (eval)

            if self.training or "local_indices" in batch:
                local_indices = batch["local_indices"]  # [R, 3] with 3 -> (B, H, W)
                background_pixels = background_images[
                    local_indices[:, 0], local_indices[:, 1], local_indices[:, 2]]  # [R, 3]
            else:
                background_pixels = torch.tensor(background_images).to(self.device)  # [H, W, 3]

            if background_adjustments is not None:
                # background_pixels = self.softplus_bg(background_pixels + outputs["background_adjustments"])
                # TODO: subtract -0.5 from background_pixels to make the effort for the bg network symmetric?
                # background_pixels = torch.sigmoid(background_pixels - 0.5 + 10 * outputs["background_adjustments"] - 5)

                ba = background_adjustments.mean(dim=-1)
                alpha = (4 * ba.pow(2) - 4 * ba + 1)  # alpha(ba=0|1) -> 1, alpha(ba=0.5) -> 0
                alpha = alpha.unsqueeze(-1)  # [R, 1]
                background_pixels = ((1 - alpha) * background_pixels + alpha * background_adjustments)

            rgb = rgb + (1 - accumulation) * background_pixels

        return rgb

    def apply_background_adjustment(self,
                                    ray_bundle: RayBundle,
                                    t_fars: torch.Tensor,
                                    outputs: Dict[str, torch.Tensor]):
        """
        Queries the background network with the given rays and stores the computed per-bg-pixel adjustments in the
        `outputs` dictionary.
        The BG network will be queried at the endpoint of the rays.

        Args:
            ray_bundle:
                should contain the origins and directions of rays
            t_fars:
                should contain the end points of rays as [R, 1] tensor
            outputs:
                dictionary to which the 'background_adjustments' will be added to
        """

        if self.config.use_background_network:
            # background network

            background_adjustments = self.mlp_background(
                torch.concat([ray_bundle.origins + t_fars * ray_bundle.directions,
                              ray_bundle.directions],
                             dim=1))  # [R, 3]

            outputs["background_adjustments"] = background_adjustments

    def get_masked_rgb_loss(self, batch: Dict[str, torch.Tensor], rgb_pred: torch.Tensor) -> torch.Tensor:
        """
        Args:
            batch:
                should contain the GT image as 'image'.
                If it also contains a 'mask', the RGB loss will be only computed in the masked region.
            rgb_pred:
                the models predictions for the sampled rays

        Returns:
            the loss of the models RGB predictions vs the GT colors
        """

        image = batch["image"].to(self.device)

        if 'mask' in batch:
            # Only compute RGB loss on non-masked pixels
            pixel_indices_per_ray = batch['local_indices']  # [R, [c, y, x]]
            masks = batch['mask'].squeeze(3)  # [B, H, W]
            mask = masks[
                pixel_indices_per_ray[:, 0],
                pixel_indices_per_ray[:, 1],
                pixel_indices_per_ray[:, 2],
            ]

            rgb_loss = self.rgb_loss(image[mask], rgb_pred[mask])
        else:
            rgb_loss = self.rgb_loss(image, rgb_pred)

        return rgb_loss

    def get_background_adjustment_loss(self, outputs: Dict[str, torch.Tensor]):
        if self.config.use_background_network and "background_adjustments" in outputs:
            background_adjustment_displacement = (outputs["background_adjustments"] - 0.5).pow(2).mean()
            background_adjustment_displacement = self.config.lambda_background_adjustment_regularization * background_adjustment_displacement

            if background_adjustment_displacement.isnan().any():
                print("WARNING! BACKGRUOND ADJUSTMENT REGULARIZATION IS NAN!")

            return background_adjustment_displacement
        else:
            return None

    def get_mask_loss(self, batch: Dict[str, torch.Tensor], accumulation: torch.Tensor) -> Optional[torch.Tensor]:
        # Mask loss
        mask_loss = None
        if self.config.lambda_mask_loss > 0 and 'mask' in batch:
            accumulation_per_ray = accumulation.squeeze(1)  # [R]
            pixel_indices_per_ray = batch['local_indices']  # [R, 3] with 3 = C,y,x
            masks = batch['mask'].squeeze(3)  # [C, H, W]

            mask_value_per_ray = masks[
                pixel_indices_per_ray[:, 0],
                pixel_indices_per_ray[:, 1],
                pixel_indices_per_ray[:, 2],
            ]

            mask_loss = ((1 - accumulation_per_ray[mask_value_per_ray]).sum() + (accumulation_per_ray[~mask_value_per_ray]).sum()) / accumulation_per_ray.shape[0]
            mask_loss = self.config.lambda_mask_loss * mask_loss

        return mask_loss

    def apply_mask_and_combine_images(self,
                                      batch: Dict[str, torch.Tensor],
                                      rgb: torch.Tensor,
                                      accumulation: torch.Tensor,
                                      rgb_without_bg: Optional[torch.Tensor]):

        image = batch["image"].to(self.device)

        if 'mask' in batch:
            # Log GT image + full model prediction
            combined_rgb = torch.cat([image.clone(),
                                      rgb if rgb_without_bg is None else rgb_without_bg], dim=1)

            # Log masked GT image + masked model prediction which is what the evaluation is performed on
            mask = batch['mask'].squeeze(2)
            image[~mask] = 0
            rgb[~mask] = 0
            combined_rgb_masked = torch.cat([image, rgb], dim=1)

            # Density that is in the masked-out area will be summarized in a "floaters" metric
            # "floaters" is high when there is a lot of density in the masked-out region
            floaters = accumulation[~mask].mean()
        else:
            combined_rgb = torch.cat([image, rgb], dim=1)
            combined_rgb_masked = None
            floaters = None

        return image, combined_rgb, combined_rgb_masked, floaters<|MERGE_RESOLUTION|>--- conflicted
+++ resolved
@@ -21,7 +21,7 @@
 from abc import abstractmethod
 from collections import defaultdict
 from dataclasses import dataclass, field
-from typing import Any, Dict, List, Optional, Tuple, Type
+from typing import Any, Dict, List, Optional, Tuple, Type, Literal
 
 import torch
 from torch import nn
@@ -53,9 +53,9 @@
     """parameters to instantiate density field with"""
     eval_num_rays_per_chunk: int = 4096
     """specifies number of rays per chunk during eval"""
-<<<<<<< HEAD
-    eval_scene_box_scale: Optional[
-        float] = None  # scene box that should be used for inference rendering. Should be smaller than train scene box
+    eval_scene_box_scale: Optional[float] = None
+    """scene box that should be used for inference rendering. Should be smaller than train scene box"""
+    background_color: Literal["random", "last_sample", "white", "black"] = "random"
 
     # Background model
     use_background_network: bool = False
@@ -63,11 +63,6 @@
     num_layers_background: int = 3
 
     lambda_mask_loss: float = 0
-=======
-    eval_scene_box_scale: Optional[float] = None
-    """scene box that should be used for inference rendering. Should be smaller than train scene box"""
-    background_color: Literal["random", "last_sample", "white", "black"] = "random"
->>>>>>> 6e9b1819
 
 
 class Model(nn.Module):
