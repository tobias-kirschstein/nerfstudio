--- conflicted
+++ resolved
@@ -21,11 +21,12 @@
 from abc import abstractmethod
 from collections import defaultdict
 from dataclasses import dataclass, field
-from typing import Any, Dict, List, Optional, Tuple, Type, Literal
-
+from typing import Any, Dict, List, Literal, Optional, Tuple, Type
+
+import tinycudann as tcnn
 import torch
 from torch import nn
-from torch.nn import Parameter, MSELoss
+from torch.nn import MSELoss, Parameter
 
 from nerfstudio.cameras.frustum import Frustum
 from nerfstudio.cameras.rays import RayBundle
@@ -34,8 +35,6 @@
 from nerfstudio.data.scene_box import SceneBox
 from nerfstudio.engine.callbacks import TrainingCallback, TrainingCallbackAttributes
 from nerfstudio.model_components.scene_colliders import NearFarCollider
-
-import tinycudann as tcnn
 
 
 # Model related configs
@@ -80,12 +79,12 @@
     config: ModelConfig
 
     def __init__(
-            self,
-            config: ModelConfig,
-            scene_box: SceneBox,
-            num_train_data: int,
-            camera_frustums: Optional[List[Frustum]] = None,
-            **kwargs,
+        self,
+        config: ModelConfig,
+        scene_box: SceneBox,
+        num_train_data: int,
+        camera_frustums: Optional[List[Frustum]] = None,
+        **kwargs,
     ) -> None:
         super().__init__()
         self.config = config
@@ -106,7 +105,7 @@
         return self.device_indicator_param.device
 
     def get_training_callbacks(  # pylint:disable=no-self-use
-            self, training_callback_attributes: TrainingCallbackAttributes  # pylint: disable=unused-argument
+        self, training_callback_attributes: TrainingCallbackAttributes  # pylint: disable=unused-argument
     ) -> List[TrainingCallback]:
         """Returns a list of callbacks that run functions at the specified training iterations."""
         return []
@@ -116,8 +115,12 @@
         # default instantiates optional modules that are common among many networks
         # NOTE: call `super().populate_modules()` in subclasses
 
-<<<<<<< HEAD
-        if self.config.enable_collider:
+        if (
+            self.config.enable_collider
+            and self.config.collider_params is not None
+            and "near_plane" in self.config.collider_params
+            and "far_plane" in self.config.collider_params
+        ):
             if self.config.collider_type == "AABBBox":
                 self.collider = AABBBoxCollider(scene_box=self.scene_box)
             elif self.config.collider_type == "NearFar":
@@ -128,7 +131,7 @@
                 )
             else:
                 raise NotImplementedError(f"Unkown collider_type: {self.config.collider_type}")
-=======
+
         # TODO: Try Huber-Loss?
         self.rgb_loss = MSELoss()
 
@@ -139,18 +142,9 @@
                 encoding_config={
                     "otype": "Composite",
                     "nested": [
-                        {
-                            "n_dims_to_encode": 3,
-                            "otype": "Frequency",
-                            "n_frequencies": 12
-                        },
-                        {
-                            "n_dims_to_encode": 3,
-                            "otype": "SphericalHarmonics",
-                            "degree": 6
-                        }
-                    ]
-
+                        {"n_dims_to_encode": 3, "otype": "Frequency", "n_frequencies": 12},
+                        {"n_dims_to_encode": 3, "otype": "SphericalHarmonics", "degree": 6},
+                    ],
                 },
                 network_config={
                     "otype": "FullyFusedMLP",
@@ -161,13 +155,6 @@
                 },
             )
 
-        if self.config.enable_collider and self.config.collider_params is not None \
-                and "near_plane" in self.config.collider_params and "far_plane" in self.config.collider_params:
-            self.collider = NearFarCollider(
-                near_plane=self.config.collider_params["near_plane"], far_plane=self.config.collider_params["far_plane"]
-            )
->>>>>>> a32760cd
-
     def get_param_groups(self) -> Dict[str, List[Parameter]]:
         """Obtain the parameter groups for the optimizers
 
@@ -175,9 +162,7 @@
             Mapping of different parameter groups
         """
 
-        param_groups = {
-            "fields": []
-        }
+        param_groups = {"fields": []}
         if self.config.use_background_network:
             param_groups["fields"].extend(self.mlp_background.parameters())
 
@@ -263,7 +248,7 @@
 
     @abstractmethod
     def get_image_metrics_and_images(
-            self, outputs: Dict[str, torch.Tensor], batch: Dict[str, torch.Tensor]
+        self, outputs: Dict[str, torch.Tensor], batch: Dict[str, torch.Tensor]
     ) -> Tuple[Dict[str, float], Dict[str, torch.Tensor]]:
         """Writes the test image outputs.
         TODO: This shouldn't return a loss
@@ -287,11 +272,13 @@
         state = {key.replace("module.", ""): value for key, value in loaded_state["model"].items()}
         self.load_state_dict(state)  # type: ignore
 
-    def apply_background_network(self,
-                                 batch: Dict[str, torch.Tensor],
-                                 rgb: torch.Tensor,
-                                 accumulation: torch.Tensor,
-                                 background_adjustments: Optional[torch.Tensor] = None):
+    def apply_background_network(
+        self,
+        batch: Dict[str, torch.Tensor],
+        rgb: torch.Tensor,
+        accumulation: torch.Tensor,
+        background_adjustments: Optional[torch.Tensor] = None,
+    ):
         """
         Adds the color of the background images to the predicted rays if 'background_images' is supplied in `batch`.
         Additionally, if 'background_adjustments' is present in `outputs` the original background pixels will
@@ -317,7 +304,8 @@
             if self.training or "local_indices" in batch:
                 local_indices = batch["local_indices"]  # [R, 3] with 3 -> (B, H, W)
                 background_pixels = background_images[
-                    local_indices[:, 0], local_indices[:, 1], local_indices[:, 2]]  # [R, 3]
+                    local_indices[:, 0], local_indices[:, 1], local_indices[:, 2]
+                ]  # [R, 3]
             else:
                 background_pixels = torch.tensor(background_images).to(self.device)  # [H, W, 3]
 
@@ -327,18 +315,17 @@
                 # background_pixels = torch.sigmoid(background_pixels - 0.5 + 10 * outputs["background_adjustments"] - 5)
 
                 ba = background_adjustments.mean(dim=-1)
-                alpha = (4 * ba.pow(2) - 4 * ba + 1)  # alpha(ba=0|1) -> 1, alpha(ba=0.5) -> 0
+                alpha = 4 * ba.pow(2) - 4 * ba + 1  # alpha(ba=0|1) -> 1, alpha(ba=0.5) -> 0
                 alpha = alpha.unsqueeze(-1)  # [R, 1]
-                background_pixels = ((1 - alpha) * background_pixels + alpha * background_adjustments)
+                background_pixels = (1 - alpha) * background_pixels + alpha * background_adjustments
 
             rgb = rgb + (1 - accumulation) * background_pixels
 
         return rgb
 
-    def apply_background_adjustment(self,
-                                    ray_bundle: RayBundle,
-                                    t_fars: torch.Tensor,
-                                    outputs: Dict[str, torch.Tensor]):
+    def apply_background_adjustment(
+        self, ray_bundle: RayBundle, t_fars: torch.Tensor, outputs: Dict[str, torch.Tensor]
+    ):
         """
         Queries the background network with the given rays and stores the computed per-bg-pixel adjustments in the
         `outputs` dictionary.
@@ -357,9 +344,8 @@
             # background network
 
             background_adjustments = self.mlp_background(
-                torch.concat([ray_bundle.origins + t_fars * ray_bundle.directions,
-                              ray_bundle.directions],
-                             dim=1))  # [R, 3]
+                torch.concat([ray_bundle.origins + t_fars * ray_bundle.directions, ray_bundle.directions], dim=1)
+            )  # [R, 3]
 
             outputs["background_adjustments"] = background_adjustments
 
@@ -378,10 +364,10 @@
 
         image = batch["image"].to(self.device)
 
-        if 'mask' in batch:
+        if "mask" in batch:
             # Only compute RGB loss on non-masked pixels
-            pixel_indices_per_ray = batch['local_indices']  # [R, [c, y, x]]
-            masks = batch['mask'].squeeze(3)  # [B, H, W]
+            pixel_indices_per_ray = batch["local_indices"]  # [R, [c, y, x]]
+            masks = batch["mask"].squeeze(3)  # [B, H, W]
             mask = masks[
                 pixel_indices_per_ray[:, 0],
                 pixel_indices_per_ray[:, 1],
@@ -397,7 +383,9 @@
     def get_background_adjustment_loss(self, outputs: Dict[str, torch.Tensor]):
         if self.config.use_background_network and "background_adjustments" in outputs:
             background_adjustment_displacement = (outputs["background_adjustments"] - 0.5).pow(2).mean()
-            background_adjustment_displacement = self.config.lambda_background_adjustment_regularization * background_adjustment_displacement
+            background_adjustment_displacement = (
+                self.config.lambda_background_adjustment_regularization * background_adjustment_displacement
+            )
 
             if background_adjustment_displacement.isnan().any():
                 print("WARNING! BACKGRUOND ADJUSTMENT REGULARIZATION IS NAN!")
@@ -409,10 +397,10 @@
     def get_mask_loss(self, batch: Dict[str, torch.Tensor], accumulation: torch.Tensor) -> Optional[torch.Tensor]:
         # Mask loss
         mask_loss = None
-        if self.config.lambda_mask_loss > 0 and 'mask' in batch:
+        if self.config.lambda_mask_loss > 0 and "mask" in batch:
             accumulation_per_ray = accumulation.squeeze(1)  # [R]
-            pixel_indices_per_ray = batch['local_indices']  # [R, 3] with 3 = C,y,x
-            masks = batch['mask'].squeeze(3)  # [C, H, W]
+            pixel_indices_per_ray = batch["local_indices"]  # [R, 3] with 3 = C,y,x
+            masks = batch["mask"].squeeze(3)  # [C, H, W]
 
             mask_value_per_ray = masks[
                 pixel_indices_per_ray[:, 0],
@@ -420,26 +408,29 @@
                 pixel_indices_per_ray[:, 2],
             ]
 
-            mask_loss = ((1 - accumulation_per_ray[mask_value_per_ray]).sum() + (accumulation_per_ray[~mask_value_per_ray]).sum()) / accumulation_per_ray.shape[0]
+            mask_loss = (
+                (1 - accumulation_per_ray[mask_value_per_ray]).sum() + (accumulation_per_ray[~mask_value_per_ray]).sum()
+            ) / accumulation_per_ray.shape[0]
             mask_loss = self.config.lambda_mask_loss * mask_loss
 
         return mask_loss
 
-    def apply_mask_and_combine_images(self,
-                                      batch: Dict[str, torch.Tensor],
-                                      rgb: torch.Tensor,
-                                      accumulation: torch.Tensor,
-                                      rgb_without_bg: Optional[torch.Tensor]):
+    def apply_mask_and_combine_images(
+        self,
+        batch: Dict[str, torch.Tensor],
+        rgb: torch.Tensor,
+        accumulation: torch.Tensor,
+        rgb_without_bg: Optional[torch.Tensor],
+    ):
 
         image = batch["image"].to(self.device)
 
-        if 'mask' in batch:
+        if "mask" in batch:
             # Log GT image + full model prediction
-            combined_rgb = torch.cat([image.clone(),
-                                      rgb if rgb_without_bg is None else rgb_without_bg], dim=1)
+            combined_rgb = torch.cat([image.clone(), rgb if rgb_without_bg is None else rgb_without_bg], dim=1)
 
             # Log masked GT image + masked model prediction which is what the evaluation is performed on
-            mask = batch['mask'].squeeze(2)
+            mask = batch["mask"].squeeze(2)
             image[~mask] = 0
             rgb[~mask] = 0
             combined_rgb_masked = torch.cat([image, rgb], dim=1)
