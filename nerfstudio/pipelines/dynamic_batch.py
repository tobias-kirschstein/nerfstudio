--- conflicted
+++ resolved
@@ -48,21 +48,12 @@
     dynamic_num_rays_per_batch: int
 
     def __init__(
-<<<<<<< HEAD
             self,
             config: DynamicBatchPipelineConfig,
             device: str,
-            test_mode: bool = False,
+            test_mode: Literal["test", "val", "inference"] = "val",
             world_size: int = 1,
             local_rank: int = 0,
-=======
-        self,
-        config: DynamicBatchPipelineConfig,
-        device: str,
-        test_mode: Literal["test", "val", "inference"] = "val",
-        world_size: int = 1,
-        local_rank: int = 0,
->>>>>>> 54d822af
     ):
         super().__init__(config, device, test_mode, world_size, local_rank)
         assert isinstance(
