--- conflicted
+++ resolved
@@ -428,7 +428,7 @@
             step: training step of the loaded checkpoint
         """
         state = {key.replace("module.", ""): value for key, value in loaded_state.items()}
-<<<<<<< HEAD
+        self._model.update_to_step(step)
         if self.test_mode == "inference":
             state.pop("datamanager.train_camera_optimizer.pose_adjustment", None)
             state.pop("datamanager.train_ray_generator.image_coords", None)
@@ -437,10 +437,6 @@
             state.pop("datamanager.eval_ray_generator.pose_optimizer.pose_adjustment", None)
 
         self.load_state_dict(state, strict=False)  # type: ignore
-=======
-        self._model.update_to_step(step)
-        self.load_state_dict(state, strict=False)
->>>>>>> 7979310d
 
     def get_training_callbacks(
         self, training_callback_attributes: TrainingCallbackAttributes
