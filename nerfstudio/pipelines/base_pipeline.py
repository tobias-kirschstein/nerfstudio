# Copyright 2022 The Nerfstudio Team. All rights reserved.
#
# Licensed under the Apache License, Version 2.0 (the "License");
# you may not use this file except in compliance with the License.
# You may obtain a copy of the License at
#
#     http://www.apache.org/licenses/LICENSE-2.0
#
# Unless required by applicable law or agreed to in writing, software
# distributed under the License is distributed on an "AS IS" BASIS,
# WITHOUT WARRANTIES OR CONDITIONS OF ANY KIND, either express or implied.
# See the License for the specific language governing permissions and
# limitations under the License.

"""
Abstracts for the Pipeline class.
"""
from __future__ import annotations

import typing
from abc import abstractmethod
from dataclasses import dataclass, field
from time import time
from typing import Any, Dict, List, Optional, Type, Union, cast

import torch
import torch.distributed as dist
from rich.progress import (
    BarColumn,
    MofNCompleteColumn,
    Progress,
    TextColumn,
    TimeElapsedColumn,
)
from torch import nn
from torch.nn import Parameter
from torch.nn.parallel import DistributedDataParallel as DDP
from typing_extensions import Literal

from nerfstudio.configs import base_config as cfg
from nerfstudio.data.datamanagers.base_datamanager import (
    DataManager,
    VanillaDataManager,
    VanillaDataManagerConfig,
)
from nerfstudio.engine.callbacks import TrainingCallback, TrainingCallbackAttributes
from nerfstudio.models.base_model import Model, ModelConfig
from nerfstudio.utils import profiler


def module_wrapper(ddp_or_model: Union[DDP, Model]) -> Model:
    """
    If DDP, then return the .module. Otherwise, return the model.
    """
    if isinstance(ddp_or_model, DDP):
        return cast(Model, ddp_or_model.module)
    return ddp_or_model


class Pipeline(nn.Module):
    """The intent of this class is to provide a higher level interface for the Model
    that will be easy to use for our Trainer class.

    This class will contain high level functions for the model like getting the loss
    dictionaries and visualization code. It should have ways to get the next iterations
    training loss, evaluation loss, and generate whole images for visualization. Each model
    class should be 1:1 with a pipeline that can act as a standardized interface and hide
    differences in how each model takes in and outputs data.

    This class's function is to hide the data manager and model classes from the trainer,
    worrying about:
    1) Fetching data with the data manager
    2) Feeding the model the data and fetching the loss
    Hopefully this provides a higher level interface for the trainer to use, and
    simplifying the model classes, which each may have different forward() methods
    and so on.

    Args:
        config: configuration to instantiate pipeline
        device: location to place model and data
        test_mode:
            'train': loads train/eval datasets into memory
            'test': loads train/test dataset into memory
            'inference': does not load any dataset into memory
        world_size: total number of machines available
        local_rank: rank of current machine

    Attributes:
        datamanager: The data manager that will be used
        model: The model that will be used
    """

    # pylint: disable=abstract-method

    datamanager: DataManager
    _model: Model

    @property
    def model(self):
        """Returns the unwrapped model if in ddp"""
        return module_wrapper(self._model)

    @property
    def device(self):
        """Returns the device that the model is on."""
        return self.model.device

    @profiler.time_function
    def get_train_loss_dict(self, step: int):
        """This function gets your training loss dict. This will be responsible for
        getting the next batch of data from the DataManager and interfacing with the
        Model class, feeding the data to the model's forward function.

        Args:
            step: current iteration step to update sampler if using DDP (distributed)
        """
        if self.world_size > 1 and step:
            assert self.datamanager.train_sampler is not None
            self.datamanager.train_sampler.set_epoch(step)
        ray_bundle, batch = self.datamanager.next_train(step)
        model_outputs = self.model(ray_bundle, batch)
        metrics_dict = self.model.get_metrics_dict(model_outputs, batch)
        loss_dict = self.model.get_loss_dict(model_outputs, batch, metrics_dict)

        for key in list(batch.keys()):
            del batch[key]

        return model_outputs, loss_dict, metrics_dict

    @profiler.time_function
    def get_eval_loss_dict(self, step: int):
        """This function gets your evaluation loss dict. It needs to get the data
        from the DataManager and feed it to the model's forward function

        Args:
            step: current iteration step
        """
        self.eval()
        if self.world_size > 1:
            assert self.datamanager.eval_sampler is not None
            self.datamanager.eval_sampler.set_epoch(step)
        ray_bundle, batch = self.datamanager.next_eval(step)
        model_outputs = self.model(ray_bundle, batch)
        metrics_dict = self.model.get_metrics_dict(model_outputs, batch)
        loss_dict = self.model.get_loss_dict(model_outputs, batch, metrics_dict)
        self.train()
        return model_outputs, loss_dict, metrics_dict

    @abstractmethod
    @profiler.time_function
    def get_eval_image_metrics_and_images(self, step: int):
        """This function gets your evaluation loss dict. It needs to get the data
        from the DataManager and feed it to the model's forward function

        Args:
            step: current iteration step
        """

    @abstractmethod
    @profiler.time_function
    def get_average_eval_image_metrics(self, step: Optional[int] = None):
        """Iterate over all the images in the eval dataset and get the average."""

    def load_pipeline(self, loaded_state: Dict[str, Any]) -> None:
        """Load the checkpoint from the given path

        Args:
            loaded_state: pre-trained model state dict
        """

    def get_training_callbacks(
        self, training_callback_attributes: TrainingCallbackAttributes
    ) -> List[TrainingCallback]:
        """Returns the training callbacks from both the Dataloader and the Model."""

    def get_param_groups(self) -> Dict[str, List[Parameter]]:
        """Get the param groups for the pipeline.

        Returns:
            A list of dictionaries containing the pipeline's param groups.
        """


@dataclass
class VanillaPipelineConfig(cfg.InstantiateConfig):
    """Configuration for pipeline instantiation"""

    _target: Type = field(default_factory=lambda: VanillaPipeline)
    """target class to instantiate"""
    datamanager: VanillaDataManagerConfig = VanillaDataManagerConfig()
    """specifies the datamanager config"""
    model: ModelConfig = ModelConfig()
    """specifies the model config"""


class VanillaPipeline(Pipeline):
    """The pipeline class for the vanilla nerf setup of multiple cameras for one or a few scenes.

        config: configuration to instantiate pipeline
        device: location to place model and data
        test_mode:
            'val': loads train/val datasets into memory
            'test': loads train/test dataset into memory
            'inference': does not load any dataset into memory
        world_size: total number of machines available
        local_rank: rank of current machine

    Attributes:
        datamanager: The data manager that will be used
        model: The model that will be used
    """

    def __init__(
        self,
        config: VanillaPipelineConfig,
        device: str,
        test_mode: Literal["test", "val", "inference"] = "val",
        world_size: int = 1,
        local_rank: int = 0,
    ):
        super().__init__()
        self.config = config
        self.test_mode = test_mode
        self.datamanager: VanillaDataManager = config.datamanager.setup(
            device=device, test_mode=test_mode, world_size=world_size, local_rank=local_rank
        )
        self.datamanager.to(device)
        # TODO(ethan): get rid of scene_bounds from the model
        assert self.datamanager.train_dataset is not None, "Missing input dataset"

        self._model = config.model.setup(
            scene_box=self.datamanager.train_dataset.scene_box,
            num_train_data=len(self.datamanager.train_dataset),
            device=device,
            # TODO: Maybe also deepcopy camera_frustums in InputDataset
            camera_frustums=self.datamanager.train_dataset._dataparser_outputs.camera_frustums,
            metadata=self.datamanager.train_dataset.metadata
        )
        self.model.to(device)

        config.model.n_parameters = sum([p.numel() for p in self.model.parameters() if p.requires_grad])
        self.print_trainable_parameters()

        self.world_size = world_size
        if world_size > 1:
            self._model = typing.cast(Model, DDP(self._model, device_ids=[local_rank], find_unused_parameters=True))
            dist.barrier(device_ids=[local_rank])

    def print_trainable_parameters(self):
        print()
        print("=======================================================================================================")
        print("Overview of trainable parameters:")
        print("=======================================================================================================")
        for name, p in self.model.named_parameters():
            if p.requires_grad:
                print(f" - {name}: {p.numel()}")
        print("=======================================================================================================")
        print()

    @property
    def device(self):
        """Returns the device that the model is on."""
        return self.model.device

    @profiler.time_function
    def get_train_loss_dict(self, step: int):
        """This function gets your training loss dict. This will be responsible for
        getting the next batch of data from the DataManager and interfacing with the
        Model class, feeding the data to the model's forward function.

        Args:
            step: current iteration step to update sampler if using DDP (distributed)
        """
        ray_bundle, batch = self.datamanager.next_train(step)
        model_outputs = self.model(ray_bundle)
        metrics_dict = self.model.get_metrics_dict(model_outputs, batch)

        camera_opt_param_group = self.config.datamanager.camera_optimizer.param_group
        if camera_opt_param_group in self.datamanager.get_param_groups():
            # Report the camera optimization metrics
            metrics_dict["camera_opt_translation"] = (
                self.datamanager.get_param_groups()[camera_opt_param_group][0].data[:, :3].norm()
            )
            metrics_dict["camera_opt_rotation"] = (
                self.datamanager.get_param_groups()[camera_opt_param_group][0].data[:, 3:].norm()
            )

        loss_dict = self.model.get_loss_dict(model_outputs, batch, metrics_dict)

        self.datamanager.clear_train_batch(batch)

        # for key in list(batch.keys()):
        #     del batch[key]

        return model_outputs, loss_dict, metrics_dict

    def forward(self):
        """Blank forward method

        This is an nn.Module, and so requires a forward() method normally, although in our case
        we do not need a forward() method"""
        raise NotImplementedError

    @profiler.time_function
    def get_eval_loss_dict(self, step: int):
        """This function gets your evaluation loss dict. It needs to get the data
        from the DataManager and feed it to the model's forward function

        Args:
            step: current iteration step
        """
        self.eval()
        with torch.no_grad():
            ray_bundle, batch = self.datamanager.next_eval(step)
            model_outputs = self.model(ray_bundle)
            metrics_dict = self.model.get_metrics_dict(model_outputs, batch)
            loss_dict = self.model.get_loss_dict(model_outputs, batch, metrics_dict)

            for key in list(batch.keys()):
                del batch[key]

        self.train()
        return model_outputs, loss_dict, metrics_dict

    @profiler.time_function
    def get_train_image_metrics_and_images(self, step: int):
        self.eval()
        torch.cuda.empty_cache()
        with torch.no_grad():
            image_idx, camera_ray_bundle, batch = self.datamanager.next_train_image(step)
            outputs = self.model.get_outputs_for_camera_ray_bundle(camera_ray_bundle)
            metrics_dict, images_dict = self.model.get_image_metrics_and_images(outputs, batch)
            assert "image_idx" not in metrics_dict
            metrics_dict["image_idx"] = image_idx
            assert "num_rays" not in metrics_dict
            metrics_dict["num_rays"] = len(camera_ray_bundle)

            # Put all eval images on CPU
            for key in images_dict.keys():
                images_dict[key] = images_dict[key].cpu()

            # No clearing necessary here, as batch is just a single image that comes directly from the InputDataset
            # These, we do not want to delete
            # Also, batch is not even on CUDA here

        torch.cuda.empty_cache()
        self.train()
        return metrics_dict, images_dict

    @profiler.time_function
    def get_eval_image_metrics_and_images(self, step: int):
        """This function gets your evaluation loss dict. It needs to get the data
        from the DataManager and feed it to the model's forward function

        Args:
            step: current iteration step
        """
        self.eval()
        torch.cuda.empty_cache()
        with torch.no_grad():
            image_idx, camera_ray_bundle, batch = self.datamanager.next_eval_image(step)
            outputs = self.model.get_outputs_for_camera_ray_bundle(camera_ray_bundle)
            metrics_dict, images_dict = self.model.get_image_metrics_and_images(outputs, batch)
            assert "image_idx" not in metrics_dict
            metrics_dict["image_idx"] = image_idx
            assert "num_rays" not in metrics_dict
            metrics_dict["num_rays"] = len(camera_ray_bundle)

            for key in list(batch.keys()):
                del batch[key]

            # Put all eval images on CPU
            for key in images_dict.keys():
                images_dict[key] = images_dict[key].cpu()

        torch.cuda.empty_cache()
        self.train()
        return metrics_dict, images_dict

    @profiler.time_function
    def get_average_eval_image_metrics(self, step: Optional[int] = None):
        """Iterate over all the images in the eval dataset and get the average.

        Returns:
            metrics_dict: dictionary of metrics
        """
        self.eval()
        with torch.no_grad():
            metrics_dict_list = []
            num_images = len(self.datamanager.fixed_indices_eval_dataloader)
            with Progress(
                TextColumn("[progress.description]{task.description}"),
                BarColumn(),
                TimeElapsedColumn(),
                MofNCompleteColumn(),
                transient=True,
            ) as progress:
                task = progress.add_task("[green]Evaluating all eval images...", total=num_images)
                for camera_ray_bundle, batch in self.datamanager.fixed_indices_eval_dataloader:
                    # time this the following line
                    inner_start = time()
                    height, width = camera_ray_bundle.shape
                    num_rays = height * width
                    outputs = self.model.get_outputs_for_camera_ray_bundle(camera_ray_bundle)
                    metrics_dict, _ = self.model.get_image_metrics_and_images(outputs, batch)
                    assert "num_rays_per_sec" not in metrics_dict
                    metrics_dict["num_rays_per_sec"] = num_rays / (time() - inner_start)
                    fps_str = f"fps_at_{height}x{width}"
                    assert fps_str not in metrics_dict
                    metrics_dict[fps_str] = metrics_dict["num_rays_per_sec"] / (height * width)
                    metrics_dict_list.append(metrics_dict)
                    progress.advance(task)
            # average the metrics list
            metrics_dict = {}
            for key in metrics_dict_list[0].keys():
                metrics_dict[key] = float(
                    torch.mean(torch.tensor([metrics_dict[key] for metrics_dict in metrics_dict_list]))
                )
        self.train()
        return metrics_dict

    def load_pipeline(self, loaded_state: Dict[str, Any]) -> None:
        """Load the checkpoint from the given path

        Args:
            loaded_state: pre-trained model state dict
        """
        state = {key.replace("module.", ""): value for key, value in loaded_state.items()}
<<<<<<< HEAD
        if self.test_mode == "inference":
            state.pop("datamanager.train_camera_optimizer.pose_adjustment", None)
            state.pop("datamanager.train_ray_generator.image_coords", None)
            state.pop("datamanager.train_ray_generator.pose_optimizer.pose_adjustment", None)
            state.pop("datamanager.eval_ray_generator.image_coords", None)
            state.pop("datamanager.eval_ray_generator.pose_optimizer.pose_adjustment", None)

        self.load_state_dict(state)  # type: ignore
=======
        self.load_state_dict(state, strict=False)
>>>>>>> b88747dd

    def get_training_callbacks(
        self, training_callback_attributes: TrainingCallbackAttributes
    ) -> List[TrainingCallback]:
        """Returns the training callbacks from both the Dataloader and the Model."""
        datamanager_callbacks = self.datamanager.get_training_callbacks(training_callback_attributes)
        model_callbacks = self.model.get_training_callbacks(training_callback_attributes)
        callbacks = datamanager_callbacks + model_callbacks
        return callbacks

    def get_param_groups(self) -> Dict[str, List[Parameter]]:
        """Get the param groups for the pipeline.

        Returns:
            A list of dictionaries containing the pipeline's param groups.
        """
        datamanager_params = self.datamanager.get_param_groups()
        model_params = self.model.get_param_groups()
        # TODO(ethan): assert that key names don't overlap
        return {**datamanager_params, **model_params}<|MERGE_RESOLUTION|>--- conflicted
+++ resolved
@@ -426,7 +426,6 @@
             loaded_state: pre-trained model state dict
         """
         state = {key.replace("module.", ""): value for key, value in loaded_state.items()}
-<<<<<<< HEAD
         if self.test_mode == "inference":
             state.pop("datamanager.train_camera_optimizer.pose_adjustment", None)
             state.pop("datamanager.train_ray_generator.image_coords", None)
@@ -434,10 +433,7 @@
             state.pop("datamanager.eval_ray_generator.image_coords", None)
             state.pop("datamanager.eval_ray_generator.pose_optimizer.pose_adjustment", None)
 
-        self.load_state_dict(state)  # type: ignore
-=======
-        self.load_state_dict(state, strict=False)
->>>>>>> b88747dd
+        self.load_state_dict(state, strict=False)  # type: ignore
 
     def get_training_callbacks(
         self, training_callback_attributes: TrainingCallbackAttributes
