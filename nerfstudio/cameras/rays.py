# Copyright 2022 The Nerfstudio Team. All rights reserved.
#
# Licensed under the Apache License, Version 2.0 (the "License");
# you may not use this file except in compliance with the License.
# You may obtain a copy of the License at
#
#     http://www.apache.org/licenses/LICENSE-2.0
#
# Unless required by applicable law or agreed to in writing, software
# distributed under the License is distributed on an "AS IS" BASIS,
# WITHOUT WARRANTIES OR CONDITIONS OF ANY KIND, either express or implied.
# See the License for the specific language governing permissions and
# limitations under the License.

"""
Some ray datastructures.
"""
import random
from dataclasses import dataclass
from typing import Callable, Dict, Optional

import torch
from torchtyping import TensorType

from nerfstudio.utils.math import Gaussians, conical_frustum_to_gaussian
from nerfstudio.utils.tensor_dataclass import TensorDataclass


@dataclass
class Frustums(TensorDataclass):
    """Describes region of space as a frustum."""

    origins: TensorType["bs":..., 3]
    """xyz coordinate for ray origin."""
    directions: TensorType["bs":..., 3]
    """Direction of ray."""
    starts: TensorType["bs":..., 1]
    """Where the frustum starts along a ray."""
    ends: TensorType["bs":..., 1]
    """Where the frustum ends along a ray."""
    pixel_area: TensorType["bs":..., 1]
    """Projected area of pixel a distance 1 away from origin."""
    offsets: Optional[TensorType["bs":..., 3]] = None
    """Offsets for each sample position"""

    def get_positions(self) -> TensorType[..., 3]:
        """Calulates "center" position of frustum. Not weighted by mass.

        Returns:
            xyz positions.
        """
        pos = self.origins + self.directions * (self.starts + self.ends) / 2
        if self.offsets is not None:
            pos = pos + self.offsets
        return pos

    def set_offsets(self, offsets):
        """Sets offsets for this frustum for computing positions"""
        self.offsets = offsets

    def get_gaussian_blob(self) -> Gaussians:
        """Calculates guassian approximation of conical frustum.

        Resturns:
            Conical frustums approximated by gaussian distribution.
        """
        # Cone radius is set such that the square pixel_area matches the cone area.
        cone_radius = torch.sqrt(self.pixel_area) / 1.7724538509055159  # r = sqrt(pixel_area / pi)
        if self.offsets is not None:
            raise NotImplementedError()
        return conical_frustum_to_gaussian(
            origins=self.origins,
            directions=self.directions,
            starts=self.starts,
            ends=self.ends,
            radius=cone_radius,
        )

    @classmethod
    def get_mock_frustum(cls, device="cpu") -> "Frustums":
        """Helper function to generate a placeholder frustum.

        Returns:
            A size 1 frustum with meaningless values.
        """
        return Frustums(
            origins=torch.ones((1, 3)).to(device),
            directions=torch.ones((1, 3)).to(device),
            starts=torch.ones((1, 1)).to(device),
            ends=torch.ones((1, 1)).to(device),
            pixel_area=torch.ones((1, 1)).to(device),
        )


@dataclass
class RaySamples(TensorDataclass):
    """Samples along a ray"""

    frustums: Frustums
    """Frustums along ray."""
    camera_indices: Optional[TensorType["bs":..., 1]] = None
    """Camera index."""
    deltas: Optional[TensorType["bs":..., 1]] = None
    """"width" of each sample."""
    spacing_starts: Optional[TensorType["bs":..., "num_samples", 1]] = None
    """Start of normalized bin edges along ray [0,1], before warping is applied, ie. linear in disparity sampling."""
    spacing_ends: Optional[TensorType["bs":..., "num_samples", 1]] = None
    """Start of normalized bin edges along ray [0,1], before warping is applied, ie. linear in disparity sampling."""
    spacing_to_euclidean_fn: Optional[Callable] = None
    """Function to convert bins to euclidean distance."""
    metadata: Optional[Dict[str, TensorType["bs":..., "latent_dims"]]] = None
    """addtional information relevant to generating ray samples"""
    timesteps: Optional[TensorType["bs":..., 1]] = None  # timestep per sample

    times: Optional[TensorType[..., 1]] = None
    """Times at which rays are sampled"""

    def get_weights(self, densities: TensorType[..., "num_samples", 1]) -> TensorType[..., "num_samples", 1]:
        """Return weights based on predicted densities

        Args:
            densities: Predicted densities for samples along ray

        Returns:
            Weights for each sample
        """

        delta_density = self.deltas * densities
        alphas = 1 - torch.exp(-delta_density)

        transmittance = torch.cumsum(delta_density[..., :-1, :], dim=-2)
        transmittance = torch.cat(
            [torch.zeros((*transmittance.shape[:1], 1, 1), device=densities.device), transmittance], dim=-2
        )
        transmittance = torch.exp(-transmittance)  # [..., "num_samples"]

        weights = alphas * transmittance  # [..., "num_samples"]

        return weights


@dataclass
class RayBundle(TensorDataclass):
    """A bundle of ray parameters."""

    # TODO(ethan): make sure the sizes with ... are correct
    origins: TensorType[..., 3]
    """Ray origins (XYZ)"""
    directions: TensorType[..., 3]
    """Unit ray direction vector"""
    pixel_area: TensorType[..., 1]
    """Projected area of pixel a distance 1 away from origin"""
    camera_indices: Optional[TensorType[..., 1]] = None
    """Camera indices"""
    nears: Optional[TensorType[..., 1]] = None
    """Distance along ray to start sampling"""
    fars: Optional[TensorType[..., 1]] = None
    """Rays Distance along ray to stop sampling"""
    metadata: Optional[Dict[str, TensorType["num_rays", "latent_dims"]]] = None
    """Additional metadata or data needed for interpolation, will mimic shape of rays"""
<<<<<<< HEAD
    timesteps: Optional[TensorType[..., 1]] = None  # timestep per ray
=======
    times: Optional[TensorType[..., 1]] = None
    """Times at which rays are sampled"""
>>>>>>> 54d822af

    def set_camera_indices(self, camera_index: int) -> None:
        """Sets all of the the camera indices to a specific camera index.

        Args:
            camera_index: Camera index.
        """
        self.camera_indices = torch.ones_like(self.origins[..., 0:1]).long() * camera_index

    def __len__(self):
        num_rays = torch.numel(self.origins) // self.origins.shape[-1]
        return num_rays

    def sample(self, num_rays: int) -> "RayBundle":
        """Returns a RayBundle as a subset of rays.

        Args:
            num_rays: Number of rays in output RayBundle

        Returns:
            RayBundle with subset of rays.
        """
        assert num_rays <= len(self)
        indices = random.sample(range(len(self)), k=num_rays)
        return self[indices]

    def get_row_major_sliced_ray_bundle(self, start_idx: int, end_idx: int) -> "RayBundle":
        """Flattens RayBundle and extracts chunk given start and end indicies.

        Args:
            start_idx: Start index of RayBundle chunk.
            end_idx: End index of RayBundle chunk.

        Returns:
            Flattened RayBundle with end_idx-start_idx rays.

        """
        return self.flatten()[start_idx:end_idx]

    def get_ray_samples(
        self,
        bin_starts: TensorType["bs":..., "num_samples", 1],
        bin_ends: TensorType["bs":..., "num_samples", 1],
        spacing_starts: Optional[TensorType["bs":..., "num_samples", 1]] = None,
        spacing_ends: Optional[TensorType["bs":..., "num_samples", 1]] = None,
        spacing_to_euclidean_fn: Optional[Callable] = None,
    ) -> RaySamples:
        """Produces samples for each ray by projection points along the ray direction. Currently samples uniformly.

        Args:
            bin_starts: Distance from origin to start of bin.
            bin_ends: Distance from origin to end of bin.

        Returns:
            Samples projected along ray.
        """
        deltas = bin_ends - bin_starts
        if self.camera_indices is not None:
            camera_indices = self.camera_indices[..., None]
        else:
            camera_indices = None

        shaped_raybundle_fields = self[..., None]

        # TODO: Add timesteps here?
        frustums = Frustums(
            origins=shaped_raybundle_fields.origins,  # [..., 1, 3]
            directions=shaped_raybundle_fields.directions,  # [..., 1, 3]
            starts=bin_starts,  # [..., num_samples, 1]
            ends=bin_ends,  # [..., num_samples, 1]
            pixel_area=shaped_raybundle_fields.pixel_area,  # [..., 1, 1]
        )

        ray_samples = RaySamples(
            frustums=frustums,
            camera_indices=camera_indices,  # [..., 1, 1]
            deltas=deltas,  # [..., num_samples, 1]
            spacing_starts=spacing_starts,  # [..., num_samples, 1]
            spacing_ends=spacing_ends,  # [..., num_samples, 1]
            spacing_to_euclidean_fn=spacing_to_euclidean_fn,
            metadata=shaped_raybundle_fields.metadata,
            times=None if self.times is None else self.times[..., None],  # [..., 1, 1]
        )

        return ray_samples<|MERGE_RESOLUTION|>--- conflicted
+++ resolved
@@ -110,10 +110,10 @@
     """Function to convert bins to euclidean distance."""
     metadata: Optional[Dict[str, TensorType["bs":..., "latent_dims"]]] = None
     """addtional information relevant to generating ray samples"""
-    timesteps: Optional[TensorType["bs":..., 1]] = None  # timestep per sample
-
     times: Optional[TensorType[..., 1]] = None
     """Times at which rays are sampled"""
+
+    timesteps: Optional[TensorType["bs":..., 1]] = None  # timestep per sample
 
     def get_weights(self, densities: TensorType[..., "num_samples", 1]) -> TensorType[..., "num_samples", 1]:
         """Return weights based on predicted densities
@@ -158,12 +158,10 @@
     """Rays Distance along ray to stop sampling"""
     metadata: Optional[Dict[str, TensorType["num_rays", "latent_dims"]]] = None
     """Additional metadata or data needed for interpolation, will mimic shape of rays"""
-<<<<<<< HEAD
-    timesteps: Optional[TensorType[..., 1]] = None  # timestep per ray
-=======
     times: Optional[TensorType[..., 1]] = None
     """Times at which rays are sampled"""
->>>>>>> 54d822af
+
+    timesteps: Optional[TensorType[..., 1]] = None  # timestep per ray
 
     def set_camera_indices(self, camera_index: int) -> None:
         """Sets all of the the camera indices to a specific camera index.
