--- conflicted
+++ resolved
@@ -69,20 +69,6 @@
     """
 
     def __init__(
-<<<<<<< HEAD
-            self,
-            camera_to_worlds: TensorType["num_cameras", 3, 4],
-            fx: Union[TensorType["num_cameras"], float],
-            fy: Union[TensorType["num_cameras"], float],
-            cx: Union[TensorType["num_cameras"], float],
-            cy: Union[TensorType["num_cameras"], float],
-            width: Optional[Union[TensorType["num_cameras"], int]] = None,
-            height: Optional[Union[TensorType["num_cameras"], int]] = None,
-            distortion_params: Optional[TensorType["num_cameras", 6]] = None,
-            camera_type: Optional[
-                Union[TensorType["num_cameras"], int, List[CameraType], CameraType]
-            ] = CameraType.PERSPECTIVE,
-=======
         self,
         camera_to_worlds: TensorType["num_cameras", 3, 4],
         fx: Union[TensorType["num_cameras"], float],
@@ -96,7 +82,6 @@
             Union[TensorType["num_cameras"], int, List[CameraType], CameraType]
         ] = CameraType.PERSPECTIVE,
         times: Optional[TensorType["num_cameras"]] = None,
->>>>>>> cda22ce6
     ):
         self._num_cameras = camera_to_worlds.shape[0]
         self.camera_to_worlds = camera_to_worlds  # This comes first since it determines @property self.device
@@ -325,7 +310,11 @@
 
             sin_theta = torch.sin(theta)
             directions_stack = torch.stack(
-                [coord_stack[..., 0] * sin_theta / theta, coord_stack[..., 1] * sin_theta / theta, -torch.cos(theta)],
+                [
+                    coord_stack[..., 0] * sin_theta / theta,
+                    coord_stack[..., 1] * sin_theta / theta,
+                    -torch.cos(theta),
+                ],
                 dim=-1,
             )
         else:
@@ -360,7 +349,6 @@
                 timesteps = torch.Tensor([timesteps]).broadcast_to(pixel_area.shape).int().to(self.device)
 
         return RayBundle(
-<<<<<<< HEAD
             origins=origins,
             directions=directions,
             pixel_area=pixel_area,
@@ -373,13 +361,6 @@
             camera_idx: int,
             image: Optional[TensorType["height", "width", 2]] = None,
             max_size: Optional[int] = None,
-=======
-            origins=origins, directions=directions, pixel_area=pixel_area, camera_indices=ray_bundle_camera_indices
-        )
-
-    def to_json(
-        self, camera_idx: int, image: Optional[TensorType["height", "width", 2]] = None, max_size: Optional[int] = None
->>>>>>> cda22ce6
     ) -> Dict:
         """Convert a camera to a json dictionary.
 
