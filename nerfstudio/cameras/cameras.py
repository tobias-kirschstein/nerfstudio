# Copyright 2022 The Nerfstudio Team. All rights reserved.
#
# Licensed under the Apache License, Version 2.0 (the "License");
# you may not use this file except in compliance with the License.
# You may obtain a copy of the License at
#
#     http://www.apache.org/licenses/LICENSE-2.0
#
# Unless required by applicable law or agreed to in writing, software
# distributed under the License is distributed on an "AS IS" BASIS,
# WITHOUT WARRANTIES OR CONDITIONS OF ANY KIND, either express or implied.
# See the License for the specific language governing permissions and
# limitations under the License.

"""
Camera Models
"""
import base64
import math
from dataclasses import dataclass
from enum import Enum, auto
from typing import Dict, List, Optional, Tuple, Union

import cv2
import torch
import torchvision
from torchtyping import TensorType

import nerfstudio.utils.poses as pose_utils
from nerfstudio.cameras import camera_utils
from nerfstudio.cameras.rays import RayBundle
from nerfstudio.utils.tensor_dataclass import TensorDataclass


class CameraType(Enum):
    """Supported camera types."""

    PERSPECTIVE = auto()
    FISHEYE = auto()
    EQUIRECTANGULAR = auto()


CAMERA_MODEL_TO_TYPE = {
    "SIMPLE_PINHOLE": CameraType.PERSPECTIVE,
    "PINHOLE": CameraType.PERSPECTIVE,
    "SIMPLE_RADIAL": CameraType.PERSPECTIVE,
    "RADIAL": CameraType.PERSPECTIVE,
    "OPENCV": CameraType.PERSPECTIVE,
    "OPENCV_FISHEYE": CameraType.FISHEYE,
    "EQUIRECTANGULAR": CameraType.EQUIRECTANGULAR,
}


@dataclass(init=False)
class Cameras(TensorDataclass):
    """Dataparser outputs for the image dataset and the ray generator.

    Note: currently only supports cameras with the same principal points and types. The reason we type
    the focal lengths, principal points, and image sizes as tensors is to allow for batched cameras
    down the line in cases where your batches of camera data don't come from the same cameras.

     If a single value is provided, it is broadcasted to all cameras.

    Args:
        camera_to_worlds: Camera to world matrices. Tensor of per-image c2w matrices, in [R | t] format
        fx: Focal length x
        fy: Focal length y
        cx: Principal point x
        cy: Principal point y
        width: Image width
        height: Image height
        distortion_params: OpenCV 6 radial distortion coefficients
        camera_type: Type of camera model. This will be an int corresponding to the CameraType enum.
        times: Timestamps for each camera
    """

    camera_to_worlds: TensorType["num_cameras":..., 3, 4]
    fx: TensorType["num_cameras":..., 1]
    fy: TensorType["num_cameras":..., 1]
    cx: TensorType["num_cameras":..., 1]
    cy: TensorType["num_cameras":..., 1]
    width: TensorType["num_cameras":..., 1]
    height: TensorType["num_cameras":..., 1]
    distortion_params: Optional[TensorType["num_cameras":..., 6]]
    camera_type: TensorType["num_cameras":..., 1]
    times: Optional[TensorType["num_cameras", 1]]

    def __init__(
            self,
            camera_to_worlds: TensorType["batch_c2ws":..., 3, 4],
            fx: Union[TensorType["batch_fxs":..., 1], float],
            fy: Union[TensorType["batch_fys":..., 1], float],
            cx: Union[TensorType["batch_cxs":..., 1], float],
            cy: Union[TensorType["batch_cys":..., 1], float],
            width: Optional[Union[TensorType["batch_ws":..., 1], int]] = None,
            height: Optional[Union[TensorType["batch_hs":..., 1], int]] = None,
            distortion_params: Optional[TensorType["batch_dist_params":..., 6]] = None,
            camera_type: Optional[
                Union[
                    TensorType["batch_cam_types":..., 1],
                    int,
                    List[CameraType],
                    CameraType,
                ]
            ] = CameraType.PERSPECTIVE,
            times: Optional[TensorType["num_cameras"]] = None,
    ):
        """Initializes the Cameras object.

        Note on Input Tensor Dimensions: All of these tensors have items of dimensions TensorType[3, 4]
        (in the case of the c2w matrices), TensorType[6] (in the case of distortion params), or
        TensorType[1] (in the case of the rest of the elements). The dimensions before that are
        considered the batch dimension of that tensor (batch_c2ws, batch_fxs, etc.). We will broadcast
        all the tensors to be the same batch dimension. This means you can use any combination of the
        input types in the function signature and it won't break. Your batch size for all tensors
        must be broadcastable to the same size, and the resulting number of batch dimensions will be
        the batch dimension with the largest number of dimensions.
        """

        # This will notify the tensordataclass that we have a field with more than 1 dimension
        self._field_custom_dimensions = {"camera_to_worlds": 2}

        self.camera_to_worlds = camera_to_worlds

        # fx fy calculation
        self.fx = self._init_get_fc_xy(fx, "fx")  # @dataclass's post_init will take care of broadcasting
        self.fy = self._init_get_fc_xy(fy, "fy")  # @dataclass's post_init will take care of broadcasting

        # cx cy calculation
        self.cx = self._init_get_fc_xy(cx, "cx")  # @dataclass's post_init will take care of broadcasting
        self.cy = self._init_get_fc_xy(cy, "cy")  # @dataclass's post_init will take care of broadcasting

        # Distortion Params Calculation:
        self.distortion_params = distortion_params  # @dataclass's post_init will take care of broadcasting

        # @dataclass's post_init will take care of broadcasting
        self.height = self._init_get_height_width(height, self.cy)
        self.width = self._init_get_height_width(width, self.cx)
        self.camera_type = self._init_get_camera_type(camera_type)
        self.times = self._init_get_times(times)

        self.__post_init__()  # This will do the dataclass post_init and broadcast all the tensors

    def _init_get_fc_xy(self, fc_xy, name):
        """
        Parses the input focal length / principle point x or y and returns a tensor of the correct shape

        Only needs to make sure that we a 1 in the last dimension if it is a tensor. If it is a float, we
        just need to make it into a tensor and it will be broadcasted later in the __post_init__ function.

        Args:
            fc_xy: The focal length / principle point x or y
            name: The name of the variable. Used for error messages
        """
        if isinstance(fc_xy, float):
            fc_xy = torch.Tensor([fc_xy], device=self.device)
        elif isinstance(fc_xy, torch.Tensor):
            if fc_xy.ndim == 0 or fc_xy.shape[-1] != 1:
                fc_xy = fc_xy.unsqueeze(-1)
            fc_xy = fc_xy.to(self.device)
        else:
            raise ValueError(f"{name} must be a float or tensor, got {type(fc_xy)}")
        return fc_xy

    def _init_get_camera_type(
            self,
            camera_type: Union[
                TensorType["batch_cam_types":..., 1], TensorType["batch_cam_types":...], int, List[
                    CameraType], CameraType
            ],
    ) -> TensorType["num_cameras":..., 1]:
        """
        Parses the __init__() argument camera_type

        Camera Type Calculation:
        If CameraType, convert to int and then to tensor, then broadcast to all cameras
        If List of CameraTypes, convert to ints and then to tensor, then broadcast to all cameras
        If int, first go to tensor and then broadcast to all cameras
        If tensor, broadcast to all cameras

        Args:
            camera_type: camera_type argument from __init__()
        """
        if isinstance(camera_type, CameraType):
            camera_type = torch.tensor([camera_type.value], device=self.device)
        elif isinstance(camera_type, List) and isinstance(camera_type[0], CameraType):
            camera_type = torch.tensor([[c.value] for c in camera_type], device=self.device)
        elif isinstance(camera_type, int):
            camera_type = torch.tensor([camera_type], device=self.device)
        elif isinstance(camera_type, torch.Tensor):
            assert not torch.is_floating_point(
                camera_type
            ), f"camera_type tensor must be of type int, not: {camera_type.dtype}"
            camera_type = camera_type.to(self.device)
            if camera_type.ndim == 0 or camera_type.shape[-1] != 1:
                camera_type = camera_type.unsqueeze(-1)
            # assert torch.all(
            #     camera_type.view(-1)[0] == camera_type
            # ), "Batched cameras of different camera_types will be allowed in the future."
        else:
            raise ValueError(
                'Invalid camera_type. Must be CameraType, List[CameraType], int, or torch.Tensor["num_cameras"]. \
                    Received: '
                + str(type(camera_type))
            )
        return camera_type

    def _init_get_height_width(
            self,
            h_w: Union[TensorType["batch_hws":..., 1], TensorType["batch_hws":...], int, None],
            c_x_y: TensorType["batch_cxys":...],
    ) -> TensorType["num_cameras":..., 1]:
        """
        Parses the __init__() argument for height or width

        Height/Width Calculation:
        If int, first go to tensor and then broadcast to all cameras
        If tensor, broadcast to all cameras
        If none, use cx or cy * 2
        Else raise error

        Args:
            h_w: height or width argument from __init__()
            c_x_y: cx or cy for when h_w == None
        """
        if isinstance(h_w, int):
            h_w = torch.Tensor([h_w]).to(torch.int64).to(self.device)
        elif isinstance(h_w, torch.Tensor):
            assert not torch.is_floating_point(h_w), f"height and width tensor must be of type int, not: {h_w.dtype}"
            h_w = h_w.to(torch.int64).to(self.device)
            if h_w.ndim == 0 or h_w.shape[-1] != 1:
                h_w = h_w.unsqueeze(-1)
        # assert torch.all(h_w == h_w.view(-1)[0]), "Batched cameras of different h, w will be allowed in the future."
        elif h_w is None:
            h_w = torch.Tensor((c_x_y * 2).to(torch.int64).to(self.device))
        else:
            raise ValueError("Height must be an int, tensor, or None, received: " + str(type(h_w)))
        return h_w

    def _init_get_times(self, times):
        if times is None:
            times = None
        elif isinstance(times, torch.Tensor):
            if times.ndim == 0 or times.shape[-1] != 1:
                times = times.unsqueeze(-1).to(self.device)
        else:
            raise ValueError(f"times must be None or a tensor, got {type(times)}")

        return times

    @property
    def device(self):
        """Returns the device that the camera is on."""
        return self.camera_to_worlds.device

    @property
    def image_height(self) -> TensorType["num_cameras":..., 1]:
        """Returns the height of the images."""
        return self.height

    @property
    def image_width(self) -> TensorType["num_cameras":..., 1]:
        """Returns the height of the images."""
        return self.width

    @property
    def is_jagged(self):
        """
        Returns whether or not the cameras are "jagged" (i.e. the height and widths are different, meaning that
        you cannot concatenate the image coordinate maps together)
        """
        h_jagged = not torch.all(self.height == self.height.view(-1)[0])
        w_jagged = not torch.all(self.width == self.width.view(-1)[0])
        return h_jagged or w_jagged

    def get_image_coords(
            self, pixel_offset: float = 0.5, index: Optional[Tuple] = None
    ) -> TensorType["height", "width", 2]:
        """This gets the image coordinates of one of the cameras in this object.

        If no index is specified, it will return the maximum possible sized height / width image coordinate map,
        by looking at the maximum height and width of all the cameras in this object.

        Args:
            pixel_offset: Offset for each pixel. Defaults to center of pixel (0.5)
            index: Tuple of indices into the batch dimensions of the camera. Defaults to None, which returns the 0th
                flattened camera

        Returns:
            Grid of image coordinates.
        """
        if index is None:
            image_height = torch.max(self.image_height.view(-1))
            image_width = torch.max(self.image_width.view(-1))
            image_coords = torch.meshgrid(torch.arange(image_height), torch.arange(image_width), indexing="ij")
            image_coords = torch.stack(image_coords, dim=-1) + pixel_offset  # stored as (y, x) coordinates
        else:
            image_height = self.image_height[index].item()
            image_width = self.image_width[index].item()
            image_coords = torch.meshgrid(torch.arange(image_height), torch.arange(image_width), indexing="ij")
            image_coords = torch.stack(image_coords, dim=-1) + pixel_offset  # stored as (y, x) coordinates
        return image_coords

    def generate_rays(  # pylint: disable=too-many-statements
            self,
            camera_indices: Union[TensorType["num_rays":..., "num_cameras_batch_dims"], int],
            coords: Optional[TensorType["num_rays":..., 2]] = None,
            camera_opt_to_camera: Optional[TensorType["num_rays":..., 3, 4]] = None,
            distortion_params_delta: Optional[TensorType["num_rays":..., 6]] = None,
            timesteps: Optional[Union[TensorType["num_rays": ...], int]] = None,
            keep_shape: Optional[bool] = None,
        disable_distortion: bool = False,
    ) -> RayBundle:
        """Generates rays for the given camera indices.

        This function will standardize the input arguments and then call the _generate_rays_from_coords function
        to generate the rays. Our goal is to parse the arguments and then get them into the right shape:
            - camera_indices: (num_rays:..., num_cameras_batch_dims)
            - coords: (num_rays:..., 2)
            - camera_opt_to_camera: (num_rays:..., 3, 4) or None
            - distortion_params_delta: (num_rays:..., 6) or None

        Read the docstring for _generate_rays_from_coords for more information on how we generate the rays
        after we have standardized the arguments.

        We are only concerned about different combinations of camera_indices and coords matrices, and the following
        are the 4 cases we have to deal with:
            1. isinstance(camera_indices, int) and coords == None
                - In this case we broadcast our camera_indices / coords shape (h, w, 1 / 2 respectively)
            2. isinstance(camera_indices, int) and coords != None
                - In this case, we broadcast camera_indices to the same batch dim as coords
            3. not isinstance(camera_indices, int) and coords == None
                - In this case, we will need to set coords so that it is of shape (h, w, num_rays, 2), and broadcast
                    all our other args to match the new definition of num_rays := (h, w) + num_rays
            4. not isinstance(camera_indices, int) and coords != None
                - In this case, we have nothing to do, only check that the arguments are of the correct shape

        There is one more edge case we need to be careful with: when we have "jagged cameras" (ie: different heights
        and widths for each camera). This isn't problematic when we specify coords, since coords is already a tensor.
        When coords == None (ie: when we render out the whole image associated with this camera), we run into problems
        since there's no way to stack each coordinate map as all coordinate maps are all different shapes. In this case,
        we will need to flatten each individual coordinate map and concatenate them, giving us only one batch dimension,
        regardless of the number of prepended extra batch dimensions in the camera_indices tensor.


        Args:
            camera_indices: Camera indices of the flattened cameras object to generate rays for.
            coords: Coordinates of the pixels to generate rays for. If None, the full image will be rendered.
            camera_opt_to_camera: Optional transform for the camera to world matrices.
            distortion_params_delta: Optional delta for the distortion parameters.
            keep_shape: If None, then we default to the regular behavior of flattening if cameras is jagged, otherwise
                keeping dimensions. If False, we flatten at the end. If True, then we keep the shape of the
                camera_indices and coords tensors (if we can).
            disable_distortion: If True, disables distortion.

        Returns:
            Rays for the given camera indices and coords.
        """
        # Check the argument types to make sure they're valid and all shaped correctly
        assert isinstance(camera_indices, (torch.Tensor, int)), "camera_indices must be a tensor or int"
        assert coords is None or isinstance(coords, torch.Tensor), "coords must be a tensor or None"
        assert camera_opt_to_camera is None or isinstance(camera_opt_to_camera, torch.Tensor)
        assert distortion_params_delta is None or isinstance(distortion_params_delta, torch.Tensor)
        if isinstance(camera_indices, torch.Tensor) and isinstance(coords, torch.Tensor):
            num_rays_shape = camera_indices.shape[:-1]
            errormsg = "Batch dims of inputs must match when inputs are all tensors"
            assert coords.shape[:-1] == num_rays_shape, errormsg
            assert camera_opt_to_camera is None or camera_opt_to_camera.shape[:-2] == num_rays_shape, errormsg
            assert distortion_params_delta is None or distortion_params_delta.shape[:-1] == num_rays_shape, errormsg

        # If zero dimensional, we need to unsqueeze to get a batch dimension and then squeeze later
        if not self.shape:
            cameras = self.reshape((1,))
            assert torch.all(
                torch.tensor(camera_indices == 0) if isinstance(camera_indices, int) else camera_indices == 0
            ), "Can only index into single camera with no batch dimensions if index is zero"
        else:
            cameras = self

        # If the camera indices are an int, then we need to make sure that the camera batch is 1D
        if isinstance(camera_indices, int):
            assert (
                    len(cameras.shape) == 1
            ), "camera_indices must be a tensor if cameras are batched with more than 1 batch dimension"
            camera_indices = torch.tensor([camera_indices], device=cameras.device)

        assert camera_indices.shape[-1] == len(
            cameras.shape
        ), "camera_indices must have shape (num_rays:..., num_cameras_batch_dims)"

        # If keep_shape is True, then we need to make sure that the camera indices in question
        # are all the same height and width and can actually be batched while maintaining the image
        # shape
        if keep_shape is True:
            assert torch.all(cameras.height[camera_indices] == cameras.height[camera_indices[0]]) and torch.all(
                cameras.width[camera_indices] == cameras.width[camera_indices[0]]
            ), "Can only keep shape if all cameras have the same height and width"

        # If the cameras don't all have same height / width, if coords is not none, we will need to generate
        # a flat list of coords for each camera and then concatenate otherwise our rays will be jagged.
        # Camera indices, camera_opt, and distortion will also need to be broadcasted accordingly which is non-trivial
        if cameras.is_jagged and coords is None and (keep_shape is None or keep_shape is False):
            index_dim = camera_indices.shape[-1]
            camera_indices = camera_indices.reshape(-1, index_dim)
            _coords = [cameras.get_image_coords(index=tuple(index)).reshape(-1, 2) for index in camera_indices]
            camera_indices = torch.cat(
                [index.unsqueeze(0).repeat(coords.shape[0], 1) for index, coords in zip(camera_indices, _coords)],
            )
            coords = torch.cat(_coords, dim=0)
            assert coords.shape[0] == camera_indices.shape[0]
            # Need to get the coords of each indexed camera and flatten all coordinate maps and concatenate them

        # The case where we aren't jagged && keep_shape (since otherwise coords is already set) and coords
        # is None. In this case we append (h, w) to the num_rays dimensions for all tensors. In this case,
        # each image in camera_indices has to have the same shape since otherwise we would have error'd when
        # we checked keep_shape is valid or we aren't jagged.
        if coords is None:
            index_dim = camera_indices.shape[-1]
            index = camera_indices.reshape(-1, index_dim)[0]
            coords: torch.Tensor = cameras.get_image_coords(index=tuple(index))  # (h, w, 2)
            coords = coords.reshape(coords.shape[:2] + (1,) * len(camera_indices.shape[:-1]) + (2,))  # (h, w, 1..., 2)
            coords = coords.expand(coords.shape[:2] + camera_indices.shape[:-1] + (2,))  # (h, w, num_rays, 2)
            camera_opt_to_camera = (  # (h, w, num_rays, 3, 4) or None
                camera_opt_to_camera.broadcast_to(coords.shape[:-1] + (3, 4))
                if camera_opt_to_camera is not None
                else None
            )
            distortion_params_delta = (  # (h, w, num_rays, 6) or None
                distortion_params_delta.broadcast_to(coords.shape[:-1] + (6,))
                if distortion_params_delta is not None
                else None
            )

        # If camera indices was an int or coords was none, we need to broadcast our indices along batch dims
        camera_indices = camera_indices.broadcast_to(coords.shape[:-1] + (len(cameras.shape),)).to(torch.long)

        # Checking our tensors have been standardized
        assert isinstance(coords, torch.Tensor) and isinstance(camera_indices, torch.Tensor)
        assert camera_indices.shape[-1] == len(cameras.shape)
        assert camera_opt_to_camera is None or camera_opt_to_camera.shape[:-2] == coords.shape[:-1]
        assert distortion_params_delta is None or distortion_params_delta.shape[:-1] == coords.shape[:-1]

        # This will do the actual work of generating the rays now that we have standardized the inputs
        # raybundle.shape == (num_rays) when done
        # pylint: disable=protected-access
        raybundle = cameras._generate_rays_from_coords(
            camera_indices, coords, camera_opt_to_camera, distortion_params_delta, disable_distortion=disable_distortion, timesteps=timesteps
        )

        # If we have mandated that we don't keep the shape, then we flatten
        if keep_shape is False:
            raybundle = raybundle.flatten()

        # TODO: We should have to squeeze the last dimension here if we started with zero batch dims, but never have to,
        # so there might be a rogue squeeze happening somewhere, and this may cause some unintended behaviour
        # that we haven't caught yet with tests
        return raybundle

    # pylint: disable=too-many-statements
    def _generate_rays_from_coords(
        self,
        camera_indices: TensorType["num_rays":..., "num_cameras_batch_dims"],
        coords: TensorType["num_rays":..., 2],
        camera_opt_to_camera: Optional[TensorType["num_rays":..., 3, 4]] = None,
        distortion_params_delta: Optional[TensorType["num_rays":..., 6]] = None,
        disable_distortion: bool = False,
        timesteps: Optional[Union[TensorType["num_rays": ...], int]] = None
    ) -> RayBundle:
        """Generates rays for the given camera indices and coords where self isn't jagged

        This is a fairly complex function, so let's break this down slowly.

        Shapes involved:
            - num_rays: This is your output raybundle shape. It dictates the number and shape of the rays generated
            - num_cameras_batch_dims: This is the number of dimensions of our camera

        Args:
            camera_indices: Camera indices of the flattened cameras object to generate rays for.
                The shape of this is such that indexing into camera_indices["num_rays":...] will return the
                index into each batch dimension of the camera in order to get the correct camera specified by
                "num_rays".

                Example:
                    >>> cameras = Cameras(...)
                    >>> cameras.shape
                        (2, 3, 4)

                    >>> camera_indices = torch.tensor([0, 0, 0]) # We need an axis of length 3 since cameras.ndim == 3
                    >>> camera_indices.shape
                        (3,)
                    >>> coords = torch.tensor([1,1])
                    >>> coords.shape
                        (2,)
                    >>> out_rays = cameras.generate_rays(camera_indices=camera_indices, coords = coords)
                        # This will generate a RayBundle with a single ray for the
                        # camera at cameras[0,0,0] at image coordinates (1,1), so out_rays.shape == ()
                    >>> out_rays.shape
                        ()

                    >>> camera_indices = torch.tensor([[0,0,0]])
                    >>> camera_indices.shape
                        (1, 3)
                    >>> coords = torch.tensor([[1,1]])
                    >>> coords.shape
                        (1, 2)
                    >>> out_rays = cameras.generate_rays(camera_indices=camera_indices, coords = coords)
                        # This will generate a RayBundle with a single ray for the
                        # camera at cameras[0,0,0] at point (1,1), so out_rays.shape == (1,)
                        # since we added an extra dimension in front of camera_indices
                    >>> out_rays.shape
                        (1,)

                If you want more examples, check tests/cameras/test_cameras and the function check_generate_rays_shape

                The bottom line is that for camera_indices: (num_rays:..., num_cameras_batch_dims), num_rays is the
                output shape and if you index into the output RayBundle with some indices [i:...], if you index into
                camera_indices with camera_indices[i:...] as well, you will get a 1D tensor containing the batch
                indices into the original cameras object corresponding to that ray (ie: you will get the camera
                from our batched cameras corresponding to the ray at RayBundle[i:...]).

            coords: Coordinates of the pixels to generate rays for. If None, the full image will be rendered, meaning
                height and width get prepended to the num_rays dimensions. Indexing into coords with [i:...] will
                get you the image coordinates [x, y] of that specific ray located at output RayBundle[i:...].

            camera_opt_to_camera: Optional transform for the camera to world matrices.
                In terms of shape, it follows the same rules as coords, but indexing into it with [i:...] gets you
                the 2D camera to world transform matrix for the camera optimization at RayBundle[i:...].

            distortion_params_delta: Optional delta for the distortion parameters.
                In terms of shape, it follows the same rules as coords, but indexing into it with [i:...] gets you
                the 1D tensor with the 6 distortion parameters for the camera optimization at RayBundle[i:...].

            disable_distortion: If True, disables distortion.

        Returns:
            Rays for the given camera indices and coords. RayBundle.shape == num_rays
        """
        # Make sure we're on the right devices
        camera_indices = camera_indices.to(self.device)
        coords = coords.to(self.device)

        # Checking to make sure everything is of the right shape and type
        num_rays_shape = camera_indices.shape[:-1]
        assert camera_indices.shape == num_rays_shape + (self.ndim,)
        assert coords.shape == num_rays_shape + (2,)
        assert coords.shape[-1] == 2
        assert camera_opt_to_camera is None or camera_opt_to_camera.shape == num_rays_shape + (3, 4)
        assert distortion_params_delta is None or distortion_params_delta.shape == num_rays_shape + (6,)

        # Here, we've broken our indices down along the num_cameras_batch_dims dimension allowing us to index by all
        # of our output rays at each dimension of our cameras object
        true_indices = [camera_indices[..., i] for i in range(camera_indices.shape[-1])]

        # Get all our focal lengths, principal points and make sure they are the right shapes
        y = coords[..., 0]  # (num_rays,) get rid of the last dimension
        x = coords[..., 1]  # (num_rays,) get rid of the last dimension
        fx, fy = self.fx[true_indices].squeeze(-1), self.fy[true_indices].squeeze(-1)  # (num_rays,)
        cx, cy = self.cx[true_indices].squeeze(-1), self.cy[true_indices].squeeze(-1)  # (num_rays,)
        assert (
                y.shape == num_rays_shape
                and x.shape == num_rays_shape
                and fx.shape == num_rays_shape
                and fy.shape == num_rays_shape
                and cx.shape == num_rays_shape
                and cy.shape == num_rays_shape
        ), (
                str(num_rays_shape)
                + str(y.shape)
                + str(x.shape)
                + str(fx.shape)
                + str(fy.shape)
                + str(cx.shape)
                + str(cy.shape)
        )

        # Get our image coordinates and image coordinates offset by 1 (offsets used for dx, dy calculations)
        # Also make sure the shapes are correct
        coord = torch.stack([(x - cx) / fx, -(y - cy) / fy], -1)  # (num_rays, 2)
        coord_x_offset = torch.stack([(x - cx + 1) / fx, -(y - cy) / fy], -1)  # (num_rays, 2)
        coord_y_offset = torch.stack([(x - cx) / fx, -(y - cy + 1) / fy], -1)  # (num_rays, 2)
        assert (
                coord.shape == num_rays_shape + (2,)
                and coord_x_offset.shape == num_rays_shape + (2,)
                and coord_y_offset.shape == num_rays_shape + (2,)
        )

        # Stack image coordinates and image coordinates offset by 1, check shapes too
        coord_stack = torch.stack([coord, coord_x_offset, coord_y_offset], dim=0)  # (3, num_rays, 2)
        assert coord_stack.shape == (3,) + num_rays_shape + (2,)

        # Undistorts our images according to our distortion parameters
        if not disable_distortion:
            distortion_params = None
            if self.distortion_params is not None:
                distortion_params = self.distortion_params[true_indices]
                if distortion_params_delta is not None:
                    distortion_params = distortion_params + distortion_params_delta
            elif distortion_params_delta is not None:
                distortion_params = distortion_params_delta

            # Do not apply distortion for equirectangular images
            if distortion_params is not None:
                mask = (self.camera_type[true_indices] != CameraType.EQUIRECTANGULAR.value).squeeze(-1)  # (num_rays)
                coord_mask = torch.stack([mask, mask, mask], dim=0)
                if mask.any():
                    coord_stack[coord_mask, :] = camera_utils.radial_and_tangential_undistort(
                        coord_stack[coord_mask, :].reshape(3, -1, 2),
                        distortion_params[mask, :],
                    ).reshape(-1, 2)

        # Make sure after we have undistorted our images, the shapes are still correct
        assert coord_stack.shape == (3,) + num_rays_shape + (2,)

        # Gets our directions for all our rays in camera coordinates and checks shapes at the end
        # Here, directions_stack is of shape (3, num_rays, 3)
        # directions_stack[0] is the direction for ray in camera coordinates
        # directions_stack[1] is the direction for ray in camera coordinates offset by 1 in x
        # directions_stack[2] is the direction for ray in camera coordinates offset by 1 in y
        cam_types = torch.unique(self.camera_type, sorted=False)
        directions_stack = torch.empty((3,) + num_rays_shape + (3,), device=self.device)
        if CameraType.PERSPECTIVE.value in cam_types:
            mask = (self.camera_type[true_indices] == CameraType.PERSPECTIVE.value).squeeze(-1)  # (num_rays)
            mask = torch.stack([mask, mask, mask], dim=0)
            directions_stack[..., 0][mask] = torch.masked_select(coord_stack[..., 0], mask).float()
            directions_stack[..., 1][mask] = torch.masked_select(coord_stack[..., 1], mask).float()
            directions_stack[..., 2][mask] = -1.0

        if CameraType.FISHEYE.value in cam_types:
            mask = (self.camera_type[true_indices] == CameraType.FISHEYE.value).squeeze(-1)  # (num_rays)
            mask = torch.stack([mask, mask, mask], dim=0)

            theta = torch.sqrt(torch.sum(coord_stack ** 2, dim=-1))
            theta = torch.clip(theta, 0.0, math.pi)

            sin_theta = torch.sin(theta)

            directions_stack[..., 0][mask] = torch.masked_select(coord_stack[..., 0] * sin_theta / theta, mask).float()
            directions_stack[..., 1][mask] = torch.masked_select(coord_stack[..., 1] * sin_theta / theta, mask).float()
            directions_stack[..., 2][mask] = -torch.masked_select(torch.cos(theta), mask).float()

        if CameraType.EQUIRECTANGULAR.value in cam_types:
            mask = (self.camera_type[true_indices] == CameraType.EQUIRECTANGULAR.value).squeeze(-1)  # (num_rays)
            mask = torch.stack([mask, mask, mask], dim=0)

            # For equirect, fx = fy = height = width/2
            # Then coord[..., 0] goes from -1 to 1 and coord[..., 1] goes from -1/2 to 1/2
            theta = -torch.pi * coord_stack[..., 0]  # minus sign for right-handed
            phi = torch.pi * (0.5 - coord_stack[..., 1])
            # use spherical in local camera coordinates (+y up, x=0 and z<0 is theta=0)
            directions_stack[..., 0][mask] = torch.masked_select(-torch.sin(theta) * torch.sin(phi), mask).float()
            directions_stack[..., 1][mask] = torch.masked_select(torch.cos(phi), mask).float()
            directions_stack[..., 2][mask] = torch.masked_select(-torch.cos(theta) * torch.sin(phi), mask).float()

        for value in cam_types:
            if value not in [CameraType.PERSPECTIVE.value, CameraType.FISHEYE.value, CameraType.EQUIRECTANGULAR.value]:
                raise ValueError(f"Camera type {value} not supported.")

        assert directions_stack.shape == (3,) + num_rays_shape + (3,)

        c2w = self.camera_to_worlds[true_indices]
        assert c2w.shape == num_rays_shape + (3, 4)

        if camera_opt_to_camera is not None:
            c2w = pose_utils.multiply(c2w, camera_opt_to_camera)
        rotation = c2w[..., :3, :3]  # (..., 3, 3)
        assert rotation.shape == num_rays_shape + (3, 3)

        directions_stack = torch.sum(
            directions_stack[..., None, :] * rotation, dim=-1
        )  # (..., 1, 3) * (..., 3, 3) -> (..., 3)
        directions_stack, directions_norm = camera_utils.normalize_with_norm(directions_stack, -1)
        assert directions_stack.shape == (3,) + num_rays_shape + (3,)

        origins = c2w[..., :3, 3]  # (..., 3)
        assert origins.shape == num_rays_shape + (3,)

        directions = directions_stack[0]
        assert directions.shape == num_rays_shape + (3,)

        # norms of the vector going between adjacent coords, giving us dx and dy per output ray
        dx = torch.sqrt(torch.sum((directions - directions_stack[1]) ** 2, dim=-1))  # ("num_rays":...,)
        dy = torch.sqrt(torch.sum((directions - directions_stack[2]) ** 2, dim=-1))  # ("num_rays":...,)
        assert dx.shape == num_rays_shape and dy.shape == num_rays_shape

        pixel_area = (dx * dy)[..., None]  # ("num_rays":..., 1)
        assert pixel_area.shape == num_rays_shape + (1,)

        times = self.times[camera_indices, 0] if self.times is not None else None

        if timesteps is not None:
            if isinstance(timesteps, torch.Tensor):
                timesteps = timesteps.to(self.device).unsqueeze(-1)
            else:
                timesteps = torch.Tensor([timesteps]).broadcast_to(pixel_area.shape).int().to(self.device)

        return RayBundle(
            origins=origins,
            directions=directions,
            pixel_area=pixel_area,
            camera_indices=camera_indices,
<<<<<<< HEAD
            timesteps=timesteps,
            times=times
=======
            times=times,
            metadata={"directions_norm": directions_norm[0].detach()},
>>>>>>> b88747dd
        )

    def to_json(
            self,
            camera_idx: int,
            image: Optional[TensorType["height", "width", 2]] = None,
            max_size: Optional[int] = None,
    ) -> Dict:
        """Convert a camera to a json dictionary.

        Args:
            camera_idx: Index of the camera to convert.
            image: An image in range [0, 1] that is encoded to a base64 string.
            max_size: Max size to resize the image to if present.

        Returns:
            A JSON representation of the camera
        """
        flattened = self.flatten()
        json_ = {
            "type": "PinholeCamera",
            "cx": flattened[camera_idx].cx.item(),
            "cy": flattened[camera_idx].cy.item(),
            "fx": flattened[camera_idx].fx.item(),
            "fy": flattened[camera_idx].fy.item(),
            "camera_to_world": self.camera_to_worlds[camera_idx].tolist(),
            "camera_index": camera_idx,
            "times": flattened[camera_idx].times.item() if self.times is not None else None,
        }
        if image is not None:
            image_uint8 = (image * 255).detach().type(torch.uint8)
            if max_size is not None:
                image_uint8 = image_uint8.permute(2, 0, 1)
                image_uint8 = torchvision.transforms.functional.resize(image_uint8, max_size)  # type: ignore
                image_uint8 = image_uint8.permute(1, 2, 0)
            image_uint8 = image_uint8.cpu().numpy()
            data = cv2.imencode(".jpg", image_uint8)[1].tobytes()
            json_["image"] = str("data:image/jpeg;base64," + base64.b64encode(data).decode("ascii"))
        return json_

    def get_intrinsics_matrices(self) -> TensorType["num_cameras":..., 3, 3]:
        """Returns the intrinsic matrices for each camera.

        Returns:
            Pinhole camera intrinsics matrices
        """
        K = torch.zeros((*self.shape, 3, 3), dtype=torch.float32)
        K[..., 0, 0] = self.fx.squeeze(-1)
        K[..., 1, 1] = self.fy.squeeze(-1)
        K[..., 0, 2] = self.cx.squeeze(-1)
        K[..., 1, 2] = self.cy.squeeze(-1)
        K[..., 2, 2] = 1.0
        return K

    def rescale_output_resolution(
            self, scaling_factor: Union[TensorType["num_cameras":...], TensorType["num_cameras":..., 1], float, int]
    ) -> None:
        """Rescale the output resolution of the cameras.

        Args:
            scaling_factor: Scaling factor to apply to the output resolution.
        """
        if isinstance(scaling_factor, (float, int)):
            scaling_factor = torch.tensor([scaling_factor]).to(self.device).broadcast_to((self.cx.shape))
        elif isinstance(scaling_factor, torch.Tensor) and scaling_factor.shape == self.shape:
            scaling_factor = scaling_factor.unsqueeze(-1)
        elif isinstance(scaling_factor, torch.Tensor) and scaling_factor.shape == (*self.shape, 1):
            pass
        else:
            raise ValueError(
                f"Scaling factor must be a float, int, or a tensor of shape {self.shape} or {(*self.shape, 1)}."
            )

        self.fx = self.fx * scaling_factor
        self.fy = self.fy * scaling_factor
        self.cx = self.cx * scaling_factor
        self.cy = self.cy * scaling_factor
        self.height = (self.height * scaling_factor).to(torch.int64)
        self.width = (self.width * scaling_factor).to(torch.int64)

    def scale_coordinate_system(self, scale_factor: float):
        self.camera_to_worlds[:, :3, 3] *= scale_factor<|MERGE_RESOLUTION|>--- conflicted
+++ resolved
@@ -698,13 +698,9 @@
             directions=directions,
             pixel_area=pixel_area,
             camera_indices=camera_indices,
-<<<<<<< HEAD
             timesteps=timesteps,
-            times=times
-=======
             times=times,
             metadata={"directions_norm": directions_norm[0].detach()},
->>>>>>> b88747dd
         )
 
     def to_json(
