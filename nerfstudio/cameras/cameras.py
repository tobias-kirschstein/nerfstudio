--- conflicted
+++ resolved
@@ -342,26 +342,21 @@
         else:
             ray_bundle_camera_indices = camera_indices.view(pixel_area.shape)
 
-<<<<<<< HEAD
+        times = self.times[camera_indices, None] if self.times is not None else None
+
         if timesteps is not None:
             if isinstance(timesteps, torch.Tensor):
                 timesteps = timesteps.to(self.device).unsqueeze(-1)
             else:
                 timesteps = torch.Tensor([timesteps]).broadcast_to(pixel_area.shape).int().to(self.device)
-=======
-        times = self.times[camera_indices, None] if self.times is not None else None
->>>>>>> 54d822af
 
         return RayBundle(
             origins=origins,
             directions=directions,
             pixel_area=pixel_area,
             camera_indices=ray_bundle_camera_indices,
-<<<<<<< HEAD
-            timesteps=timesteps
-=======
-            times=times,
->>>>>>> 54d822af
+            timesteps=timesteps,
+            times=times
         )
 
     def to_json(
