# Copyright 2022 The Nerfstudio Team. All rights reserved.
#
# Licensed under the Apache License, Version 2.0 (the "License");
# you may not use this file except in compliance with the License.
# You may obtain a copy of the License at
#
#     http://www.apache.org/licenses/LICENSE-2.0
#
# Unless required by applicable law or agreed to in writing, software
# distributed under the License is distributed on an "AS IS" BASIS,
# WITHOUT WARRANTIES OR CONDITIONS OF ANY KIND, either express or implied.
# See the License for the specific language governing permissions and
# limitations under the License.

"""
Datamanager.
"""

from __future__ import annotations

from abc import abstractmethod
from dataclasses import dataclass, field
from typing import Any, Dict, List, Optional, Tuple, Type, Union

import numpy as np
import torch
import tyro
from rich.progress import Console
from torch import nn
from torch.nn import Parameter
from torch.utils.data import Dataset
from torch.utils.data.distributed import DistributedSampler
from typing_extensions import Literal

from nerfstudio.cameras.camera_optimizers import CameraOptimizerConfig
from nerfstudio.cameras.cameras import CameraType
from nerfstudio.cameras.rays import RayBundle
from nerfstudio.configs.base_config import InstantiateConfig
from nerfstudio.data.dataparsers.base_dataparser import DataparserOutputs
from nerfstudio.data.dataparsers.blender_dataparser import BlenderDataParserConfig
from nerfstudio.data.dataparsers.dnerf_dataparser import DNeRFDataParserConfig
from nerfstudio.data.dataparsers.friends_dataparser import FriendsDataParserConfig
from nerfstudio.data.dataparsers.instant_ngp_dataparser import (
    InstantNGPDataParserConfig,
)
from nerfstudio.data.dataparsers.nerfstudio_dataparser import NerfstudioDataParserConfig
from nerfstudio.data.dataparsers.nuscenes_dataparser import NuScenesDataParserConfig
from nerfstudio.data.dataparsers.phototourism_dataparser import (
    PhototourismDataParserConfig,
)
<<<<<<< HEAD
from nerfstudio.data.dataparsers.record3d_dataparser import Record3DDataParserConfig
from nerfstudio.data.datasets.base_dataset import InputDataset, InMemoryInputDataset
=======
from nerfstudio.data.datasets.base_dataset import InputDataset
>>>>>>> 910e7bfb
from nerfstudio.data.pixel_samplers import EquirectangularPixelSampler, PixelSampler
from nerfstudio.data.utils.dataloaders import (
    CacheDataloader,
    FixedIndicesEvalDataloader,
    RandIndicesEvalDataloader,
)
from nerfstudio.data.utils.nerfstudio_collate import nerfstudio_collate
from nerfstudio.engine.callbacks import TrainingCallback, TrainingCallbackAttributes
from nerfstudio.model_components.ray_generators import RayGenerator
from nerfstudio.utils.misc import IterableWrapper

CONSOLE = Console(width=120)

AnnotatedDataParserUnion = tyro.conf.OmitSubcommandPrefixes[  # Omit prefixes of flags in subcommands.
    tyro.extras.subcommand_type_from_defaults(
        {
            "nerfstudio-data": NerfstudioDataParserConfig(),
            "blender-data": BlenderDataParserConfig(),
            "friends-data": FriendsDataParserConfig(),
            "instant-ngp-data": InstantNGPDataParserConfig(),
            "nuscenes-data": NuScenesDataParserConfig(),
            "dnerf-data": DNeRFDataParserConfig(),
            "phototourism-data": PhototourismDataParserConfig(),
        },
        prefix_names=False,  # Omit prefixes in subcommands themselves.
    )
]
"""Union over possible dataparser types, annotated with metadata for tyro. This is the
same as the vanilla union, but results in shorter subcommand names."""


class DataManager(nn.Module):
    """Generic data manager's abstract class

    This version of the data manager is designed be a monolithic way to load data and latents,
    especially since this may contain learnable parameters which need to be shared across the train
    and test data managers. The idea is that we have setup methods for train and eval separately and
    this can be a combined train/eval if you want.

    Usage:
    To get data, use the next_train and next_eval functions.
    This data manager's next_train and next_eval methods will return 2 things:
        1. A Raybundle: This will contain the rays we are sampling, with latents and
            conditionals attached (everything needed at inference)
        2. A "batch" of auxilury information: This will contain the mask, the ground truth
            pixels, etc needed to actually train, score, etc the model

    Rationale:
    Because of this abstraction we've added, we can support more NeRF paradigms beyond the
    vanilla nerf paradigm of single-scene, fixed-images, no-learnt-latents.
    We can now support variable scenes, variable number of images, and arbitrary latents.


    Train Methods:
        setup_train: sets up for being used as train
        iter_train: will be called on __iter__() for the train iterator
        next_train: will be called on __next__() for the training iterator
        get_train_iterable: utility that gets a clean pythonic iterator for your training data

    Eval Methods:
        setup_eval: sets up for being used as eval
        iter_eval: will be called on __iter__() for the eval iterator
        next_eval: will be called on __next__() for the eval iterator
        get_eval_iterable: utility that gets a clean pythonic iterator for your eval data


    Attributes:
        train_count (int): the step number of our train iteration, needs to be incremented manually
        eval_count (int): the step number of our eval iteration, needs to be incremented manually
        train_dataset (Dataset): the dataset for the train dataset
        eval_dataset (Dataset): the dataset for the eval dataset

        Additional attributes specific to each subclass are defined in the setup_train and setup_eval
        functions.

    """

    train_dataset: Optional[Dataset] = None
    eval_dataset: Optional[Dataset] = None
    train_sampler: Optional[DistributedSampler] = None
    eval_sampler: Optional[DistributedSampler] = None

    def __init__(self):
        """Constructor for the DataManager class.

        Subclassed DataManagers will likely need to override this constructor.

        If you aren't manually calling the setup_train and setup_eval functions from an overriden
        constructor, that you call super().__init__() BEFORE you initialize any
        nn.Modules or nn.Parameters, but AFTER you've already set all the attributes you need
        for the setup functions."""
        super().__init__()
        self.train_count = 0
        self.eval_count = 0
        if self.train_dataset and self.test_mode != "inference":
            self.setup_train()
        if self.eval_dataset and self.test_mode != "inference":
            self.setup_eval()

    def forward(self):
        """Blank forward method

        This is an nn.Module, and so requires a forward() method normally, although in our case
        we do not need a forward() method"""
        raise NotImplementedError

    def iter_train(self):
        """The __iter__ function for the train iterator.

        This only exists to assist the get_train_iterable function, since we need to pass
        in an __iter__ function for our trivial iterable that we are making."""
        self.train_count = 0

    def iter_eval(self):
        """The __iter__ function for the eval iterator.

        This only exists to assist the get_eval_iterable function, since we need to pass
        in an __iter__ function for our trivial iterable that we are making."""
        self.eval_count = 0

    def get_train_iterable(self, length=-1) -> IterableWrapper:
        """Gets a trivial pythonic iterator that will use the iter_train and next_train functions
        as __iter__ and __next__ methods respectivley.

        This basically is just a little utility if you want to do something like:
        |    for ray_bundle, batch in datamanager.get_train_iterable():
        |        <eval code here>
        since the returned IterableWrapper is just an iterator with the __iter__ and __next__
        methods (methods bound to our DataManager instance in this case) specified in the constructor.
        """
        return IterableWrapper(self.iter_train, self.next_train, length)

    def get_eval_iterable(self, length=-1) -> IterableWrapper:
        """Gets a trivial pythonic iterator that will use the iter_eval and next_eval functions
        as __iter__ and __next__ methods respectivley.

        This basically is just a little utility if you want to do something like:
        |    for ray_bundle, batch in datamanager.get_eval_iterable():
        |        <eval code here>
        since the returned IterableWrapper is just an iterator with the __iter__ and __next__
        methods (methods bound to our DataManager instance in this case) specified in the constructor.
        """
        return IterableWrapper(self.iter_eval, self.next_eval, length)

    @abstractmethod
    def setup_train(self):
        """Sets up the data manager for training.

        Here you will define any subclass specific object attributes from the attribute"""
        raise NotImplementedError

    @abstractmethod
    def setup_eval(self):
        """Sets up the data manager for evaluation"""
        raise NotImplementedError

    @abstractmethod
    def next_train(self, step: int) -> Tuple:
        """Returns the next batch of data from the train data manager.

        This will be a tuple of all the information that this data manager outputs.
        """
        raise NotImplementedError

    @abstractmethod
    def next_eval(self, step: int) -> Tuple:
        """Returns the next batch of data from the eval data manager.

        This will be a tuple of all the information that this data manager outputs.
        """
        raise NotImplementedError

    @abstractmethod
    def next_eval_image(self, step: int) -> Tuple:
        """Returns the next eval image."""
        raise NotImplementedError

    def get_training_callbacks(  # pylint:disable=no-self-use
            self, training_callback_attributes: TrainingCallbackAttributes  # pylint: disable=unused-argument
    ) -> List[TrainingCallback]:
        """Returns a list of callbacks to be used during training."""
        return []

    @abstractmethod
    def get_param_groups(self) -> Dict[str, List[Parameter]]:  # pylint: disable=no-self-use
        """Get the param groups for the data manager.

        Returns:
            A list of dictionaries containing the data manager's param groups.
        """
        return {}


@dataclass
class VanillaDataManagerConfig(InstantiateConfig):
    """Configuration for data manager instantiation; DataManager is in charge of keeping the train/eval dataparsers;
    After instantiation, data manager holds both train/eval datasets and is in charge of returning unpacked
    train/eval data at each iteration
    """

    _target: Type = field(default_factory=lambda: VanillaDataManager)
    """Target class to instantiate."""
    dataparser: AnnotatedDataParserUnion = BlenderDataParserConfig()
    """Specifies the dataparser used to unpack the data."""
    train_num_rays_per_batch: int = 1024
    """Number of rays per batch to use per training iteration."""
    train_num_images_to_sample_from: int = -1
    """Number of images to sample during training iteration."""
    train_num_times_to_repeat_images: int = -1
    """When not training on all images, number of iterations before picking new
    images. If -1, never pick new images."""
    train_max_cached_items: int = -1
    """During training, loaded train images are cached. train_max_cached_items specifies an upper bound on how many
    images will be cached in RAM to avoid excessive memory usage. If the cache limit is reached, newly loaded images
    won't be cached anymore.
    """
    train_sample_masked_pixels: bool = True
    """Whether to sample pixels whose mask value is 'False' during training. 
    Only relevant when dataparser returns a mask."""
    use_cache_compression: bool = False
    """Whether to only cache compressed images (lossy compression!) in memory."""

    eval_num_rays_per_batch: int = 1024
    """Number of rays per batch to use per eval iteration."""
    eval_num_images_to_sample_from: int = -1
    """Number of images to sample during eval iteration."""
    eval_num_times_to_repeat_images: int = -1
    """When not evaluating on all images, number of iterations before picking
    new images. If -1, never pick new images."""
    eval_image_indices: Optional[Tuple[int, ...]] = (0,)
    """Specifies the image indices to use during eval; if None, uses all."""
    eval_sample_masked_pixels: bool = True
    """Whether to sample pixels whose mask value is 'False' during evaluation. 
    Only relevant when dataparser returns a mask."""

    train_image_indices: Optional[Tuple[int, ...]] = (0,)  # Which train images should be logged to wandb
    camera_optimizer: CameraOptimizerConfig = CameraOptimizerConfig()
    """Specifies the camera pose optimizer used during training. Helpful if poses are noisy, such as for data from
    Record3D."""
    collate_fn = staticmethod(nerfstudio_collate)
    """Specifies the collate function to use for the train and eval dataloaders."""
    camera_res_scale_factor: float = 1.0
    """The scale factor for scaling spatial data such as images, mask, semantics
    along with relevant information about camera intrinsics
    """

    n_steps_warmup: int = -1  # If set, during warmup only the first timestep will be sampled
    n_timesteps_warmup: int = -1  # How many keyframes will be used during warmup
    timesteps_warmup: Optional[List[int]] = None  # Alternative to n_timesteps_warmup: directly specify which frames are the keyframes
    fix_keyframes_after_warmup: bool = False  # If true, keyframes won't be sampled anymore after warmup phase
    seed: Optional[int] = None  # Seed for dataloader workers


class VanillaDataManager(DataManager):  # pylint: disable=abstract-method
    """Basic stored data manager implementation.

    This is pretty much a port over from our old dataloading utilities, and is a little jank
    under the hood. We may clean this up a little bit under the hood with more standard dataloading
    components that can be strung together, but it can be just used as a black box for now since
    only the constructor is likely to change in the future, or maybe passing in step number to the
    next_train and next_eval functions.

    Args:
        config: the DataManagerConfig used to instantiate class
    """

    config: VanillaDataManagerConfig
    train_dataset: InputDataset
    eval_dataset: InputDataset
    train_dataparser_outputs: DataparserOutputs

    def __init__(
            self,
            config: VanillaDataManagerConfig,
            device: Union[torch.device, str] = "cpu",
            test_mode: Literal["test", "val", "inference"] = "val",
            world_size: int = 1,
            local_rank: int = 0,
            **kwargs,  # pylint: disable=unused-argument
    ):
        self.config = config
        self.device = device
        self.world_size = world_size
        self.local_rank = local_rank
        self.sampler = None
        self.test_mode = test_mode
        self.test_split = "test" if test_mode in ["test", "inference"] else "val"
        self.dataparser = self.config.dataparser.setup()

        self.train_dataset = self.create_train_dataset()
        self.eval_dataset = self.create_eval_dataset()
        super().__init__()

    def create_train_dataset(self) -> InputDataset:
        """Sets up the data loaders for training"""
<<<<<<< HEAD
        return InMemoryInputDataset(
            dataparser_outputs=self.dataparser.get_dataparser_outputs(split="train"),
=======
        self.train_dataparser_outputs = self.dataparser.get_dataparser_outputs(split="train")
        return InputDataset(
            dataparser_outputs=self.train_dataparser_outputs,
>>>>>>> 910e7bfb
            scale_factor=self.config.camera_res_scale_factor,
            max_cached_items=self.config.train_max_cached_items,
            use_cache_compression=self.config.use_cache_compression
        )

    def create_eval_dataset(self) -> InputDataset:
        """Sets up the data loaders for evaluation"""
        return InputDataset(
            dataparser_outputs=self.dataparser.get_dataparser_outputs(split=self.test_split),
            scale_factor=self.config.camera_res_scale_factor,
        )

    def _get_pixel_sampler(  # pylint: disable=no-self-use
        self, dataset: InputDataset, *args: Any, **kwargs: Any
    ) -> PixelSampler:
        """Infer pixel sampler to use."""
        # If all images are equirectangular, use equirectangular pixel sampler
        is_equirectangular = dataset.cameras.camera_type == CameraType.EQUIRECTANGULAR.value
        if is_equirectangular.all():
            return EquirectangularPixelSampler(*args, **kwargs)
        # Otherwise, use the default pixel sampler
        if is_equirectangular.any():
            CONSOLE.print("[bold yellow]Warning: Some cameras are equirectangular, but using default pixel sampler.")
        return PixelSampler(*args, **kwargs)

    def setup_train(self):
        """Sets up the data loaders for training"""
        assert self.train_dataset is not None
        CONSOLE.print("Setting up training dataset...")
        self.train_image_dataloader = CacheDataloader(
            self.train_dataset,
            num_images_to_sample_from=self.config.train_num_images_to_sample_from,
            num_times_to_repeat_images=self.config.train_num_times_to_repeat_images,
            device=self.device,
            num_workers=self.world_size * 4,
            pin_memory=True,
            collate_fn=self.config.collate_fn,
            seed=self.config.seed
        )
        self.iter_train_image_dataloader = iter(self.train_image_dataloader)
        self.train_pixel_sampler = self._get_pixel_sampler(self.train_dataset, self.config.train_num_rays_per_batch,
                                                sample_masked_pixels=self.config.train_sample_masked_pixels)
        self.train_camera_optimizer = self.config.camera_optimizer.setup(
            num_cameras=self.train_dataset.cameras.size, device=self.device
        )
        self.train_ray_generator = RayGenerator(
            self.train_dataset.cameras.to(self.device),
            self.train_camera_optimizer,
        )

        self.train_dataloader = RandIndicesEvalDataloader(
            input_dataset=self.train_dataset,
            image_indices=self.config.train_image_indices,
            device=self.device,
            num_workers=self.world_size * 4,
            seed=self.config.seed
        )

    def setup_eval(self):
        """Sets up the data loader for evaluation"""
        assert self.eval_dataset is not None
        CONSOLE.print("Setting up evaluation dataset...")
        self.eval_image_dataloader = CacheDataloader(
            self.eval_dataset,
            num_images_to_sample_from=self.config.eval_num_images_to_sample_from,
            num_times_to_repeat_images=self.config.eval_num_times_to_repeat_images,
            device=self.device,
            num_workers=self.world_size * 4,
            pin_memory=True,
            collate_fn=self.config.collate_fn,
            seed=self.config.seed
        )
        self.iter_eval_image_dataloader = iter(self.eval_image_dataloader)
        self.eval_pixel_sampler = self._get_pixel_sampler(self.eval_dataset, self.config.eval_num_rays_per_batch,
                                               sample_masked_pixels=self.config.eval_sample_masked_pixels)
        self.eval_ray_generator = RayGenerator(
            self.eval_dataset.cameras.to(self.device),
            self.train_camera_optimizer,  # should be shared between train and eval.
        )
        # for loading full images
        self.fixed_indices_eval_dataloader = FixedIndicesEvalDataloader(
            input_dataset=self.eval_dataset,
            device=self.device,
            num_workers=self.world_size * 4,
            seed=self.config.seed
        )
        self.eval_dataloader = RandIndicesEvalDataloader(
            input_dataset=self.eval_dataset,
            image_indices=self.config.eval_image_indices,
            device=self.device,
            num_workers=self.world_size * 4,
            seed=self.config.seed
        )

    def next_train(self, step: int) -> Tuple[RayBundle, Dict]:
        """Returns the next batch of data from the train dataloader."""
        self.train_count += 1
        if step < self.config.n_steps_warmup or self.config.fix_keyframes_after_warmup:
            # Only sample key frames in the beginning
            # If n_steps_warmup == 1, only the first timestep will be used (canonical space)
            n_cameras = self.config.dataparser.n_cameras
            n_timesteps = self.config.dataparser.n_timesteps

            if self.config.timesteps_warmup is not None:
                key_frames = self.config.timesteps_warmup
            else:
                key_frames = np.linspace(0, n_timesteps - 1, num=self.config.n_timesteps_warmup).astype(int)

            if step < self.config.n_steps_warmup:
                timesteps_to_sample_from = key_frames
            else:
                # Fix keyframes after warmup
                timesteps_to_sample_from = [timestep for timestep in range(n_timesteps) if timestep not in key_frames]

            image_indices = []
            for timestep in timesteps_to_sample_from:
                image_indices.extend(range(timestep * n_cameras, (timestep + 1) * n_cameras))

            self.train_image_dataloader.sample_only(image_indices)
        else:
            self.train_image_dataloader.sample_only(None)

        image_batch = next(self.iter_train_image_dataloader)
        batch = self.train_pixel_sampler.sample(image_batch)
        ray_indices = batch["indices"]
        timesteps = batch['timesteps'] if 'timesteps' in batch else None
        cam_ids = batch['cam_ids'] if 'cam_ids' in batch else None
        ray_bundle = self.train_ray_generator(ray_indices, timesteps=timesteps, cam_ids=cam_ids)

        # Add additional data to batch
        for key, value in image_batch.items():
            if key not in {'image', 'image_idx'}:
                batch[key] = value

        self.train_image_dataloader.clear_image_batch(image_batch)

        return ray_bundle, batch

    def next_train_image(self, step: int) -> Tuple[int, RayBundle, Dict]:
        for camera_ray_bundle, batch in self.train_dataloader:
            assert camera_ray_bundle.camera_indices is not None
            image_idx = int(camera_ray_bundle.camera_indices[0, 0, 0])
            return image_idx, camera_ray_bundle, batch
        raise ValueError("No more train images")

    def next_eval(self, step: int) -> Tuple[RayBundle, Dict]:
        """Returns the next batch of data from the eval dataloader."""
        self.eval_count += 1
        image_batch = next(self.iter_eval_image_dataloader)
        batch = self.eval_pixel_sampler.sample(image_batch)
        ray_indices = batch["indices"]
        timesteps = batch['timesteps'] if 'timesteps' in batch else None
        cam_ids = batch['cam_ids'] if 'cam_ids' in batch else None
        ray_bundle = self.eval_ray_generator(ray_indices, timesteps=timesteps, cam_ids=cam_ids)

        # Add additional data to batch
        for key, value in image_batch.items():
            if key not in {'image', 'image_idx'}:
                batch[key] = value

        self.eval_image_dataloader.clear_image_batch(image_batch)

        return ray_bundle, batch

    def next_eval_image(self, step: int) -> Tuple[int, RayBundle, Dict]:
        for camera_ray_bundle, batch in self.eval_dataloader:
            assert camera_ray_bundle.camera_indices is not None
            image_idx = int(camera_ray_bundle.camera_indices[0, 0, 0])
            return image_idx, camera_ray_bundle, batch
        raise ValueError("No more eval images")

    def get_param_groups(self) -> Dict[str, List[Parameter]]:  # pylint: disable=no-self-use
        """Get the param groups for the data manager.
        Returns:
            A list of dictionaries containing the data manager's param groups.
        """
        param_groups = {}

        camera_opt_params = list(self.train_camera_optimizer.parameters())
        if self.config.camera_optimizer.mode != "off":
            assert len(camera_opt_params) > 0
            param_groups[self.config.camera_optimizer.param_group] = camera_opt_params
        else:
            assert len(camera_opt_params) == 0

        return param_groups

    def clear_train_batch(self, image_batch):
        self.train_image_dataloader.clear_image_batch(image_batch)<|MERGE_RESOLUTION|>--- conflicted
+++ resolved
@@ -48,12 +48,7 @@
 from nerfstudio.data.dataparsers.phototourism_dataparser import (
     PhototourismDataParserConfig,
 )
-<<<<<<< HEAD
-from nerfstudio.data.dataparsers.record3d_dataparser import Record3DDataParserConfig
 from nerfstudio.data.datasets.base_dataset import InputDataset, InMemoryInputDataset
-=======
-from nerfstudio.data.datasets.base_dataset import InputDataset
->>>>>>> 910e7bfb
 from nerfstudio.data.pixel_samplers import EquirectangularPixelSampler, PixelSampler
 from nerfstudio.data.utils.dataloaders import (
     CacheDataloader,
@@ -349,14 +344,9 @@
 
     def create_train_dataset(self) -> InputDataset:
         """Sets up the data loaders for training"""
-<<<<<<< HEAD
+        self.train_dataparser_outputs = self.dataparser.get_dataparser_outputs(split="train")
         return InMemoryInputDataset(
-            dataparser_outputs=self.dataparser.get_dataparser_outputs(split="train"),
-=======
-        self.train_dataparser_outputs = self.dataparser.get_dataparser_outputs(split="train")
-        return InputDataset(
             dataparser_outputs=self.train_dataparser_outputs,
->>>>>>> 910e7bfb
             scale_factor=self.config.camera_res_scale_factor,
             max_cached_items=self.config.train_max_cached_items,
             use_cache_compression=self.config.use_cache_compression
