# Copyright 2022 The Nerfstudio Team. All rights reserved.
#
# Licensed under the Apache License, Version 2.0 (the "License");
# you may not use this file except in compliance with the License.
# You may obtain a copy of the License at
#
#     http://www.apache.org/licenses/LICENSE-2.0
#
# Unless required by applicable law or agreed to in writing, software
# distributed under the License is distributed on an "AS IS" BASIS,
# WITHOUT WARRANTIES OR CONDITIONS OF ANY KIND, either express or implied.
# See the License for the specific language governing permissions and
# limitations under the License.

"""
Datamanager.
"""

from __future__ import annotations

from abc import abstractmethod
from dataclasses import dataclass, field
from typing import Any, Dict, List, Optional, Tuple, Type, Union

import numpy as np
import torch
import tyro
from rich.progress import Console
from torch import nn
from torch.nn import Parameter
from torch.utils.data import Dataset
from torch.utils.data.distributed import DistributedSampler
from typing_extensions import Literal

from nerfstudio.cameras.camera_optimizers import CameraOptimizerConfig
from nerfstudio.cameras.cameras import CameraType
from nerfstudio.cameras.rays import RayBundle
from nerfstudio.configs.base_config import InstantiateConfig
from nerfstudio.data.dataparsers.blender_dataparser import BlenderDataParserConfig
from nerfstudio.data.dataparsers.dnerf_dataparser import DNeRFDataParserConfig
from nerfstudio.data.dataparsers.friends_dataparser import FriendsDataParserConfig
from nerfstudio.data.dataparsers.instant_ngp_dataparser import (
    InstantNGPDataParserConfig,
)
from nerfstudio.data.dataparsers.nerfstudio_dataparser import NerfstudioDataParserConfig
from nerfstudio.data.dataparsers.nuscenes_dataparser import NuScenesDataParserConfig
from nerfstudio.data.dataparsers.phototourism_dataparser import (
    PhototourismDataParserConfig,
)
from nerfstudio.data.dataparsers.record3d_dataparser import Record3DDataParserConfig
<<<<<<< HEAD
from nerfstudio.data.datasets.base_dataset import InputDataset, InMemoryInputDataset
from nerfstudio.data.pixel_samplers import PixelSampler
=======
from nerfstudio.data.datasets.base_dataset import InputDataset
from nerfstudio.data.pixel_samplers import EquirectangularPixelSampler, PixelSampler
>>>>>>> f6ac1d72
from nerfstudio.data.utils.dataloaders import (
    CacheDataloader,
    FixedIndicesEvalDataloader,
    RandIndicesEvalDataloader,
)
from nerfstudio.data.utils.nerfstudio_collate import nerfstudio_collate
from nerfstudio.engine.callbacks import TrainingCallback, TrainingCallbackAttributes
from nerfstudio.model_components.ray_generators import RayGenerator
from nerfstudio.utils.misc import IterableWrapper

CONSOLE = Console(width=120)

AnnotatedDataParserUnion = tyro.conf.OmitSubcommandPrefixes[  # Omit prefixes of flags in subcommands.
    tyro.extras.subcommand_type_from_defaults(
        {
            "nerfstudio-data": NerfstudioDataParserConfig(),
            "blender-data": BlenderDataParserConfig(),
            "friends-data": FriendsDataParserConfig(),
            "instant-ngp-data": InstantNGPDataParserConfig(),
            "nuscenes-data": NuScenesDataParserConfig(),
            "record3d-data": Record3DDataParserConfig(),
            "dnerf-data": DNeRFDataParserConfig(),
            "phototourism-data": PhototourismDataParserConfig(),
        },
        prefix_names=False,  # Omit prefixes in subcommands themselves.
    )
]
"""Union over possible dataparser types, annotated with metadata for tyro. This is the
same as the vanilla union, but results in shorter subcommand names."""


class DataManager(nn.Module):
    """Generic data manager's abstract class

    This version of the data manager is designed be a monolithic way to load data and latents,
    especially since this may contain learnable parameters which need to be shared across the train
    and test data managers. The idea is that we have setup methods for train and eval separately and
    this can be a combined train/eval if you want.

    Usage:
    To get data, use the next_train and next_eval functions.
    This data manager's next_train and next_eval methods will return 2 things:
        1. A Raybundle: This will contain the rays we are sampling, with latents and
            conditionals attached (everything needed at inference)
        2. A "batch" of auxilury information: This will contain the mask, the ground truth
            pixels, etc needed to actually train, score, etc the model

    Rationale:
    Because of this abstraction we've added, we can support more NeRF paradigms beyond the
    vanilla nerf paradigm of single-scene, fixed-images, no-learnt-latents.
    We can now support variable scenes, variable number of images, and arbitrary latents.


    Train Methods:
        setup_train: sets up for being used as train
        iter_train: will be called on __iter__() for the train iterator
        next_train: will be called on __next__() for the training iterator
        get_train_iterable: utility that gets a clean pythonic iterator for your training data

    Eval Methods:
        setup_eval: sets up for being used as eval
        iter_eval: will be called on __iter__() for the eval iterator
        next_eval: will be called on __next__() for the eval iterator
        get_eval_iterable: utility that gets a clean pythonic iterator for your eval data


    Attributes:
        train_count (int): the step number of our train iteration, needs to be incremented manually
        eval_count (int): the step number of our eval iteration, needs to be incremented manually
        train_dataset (Dataset): the dataset for the train dataset
        eval_dataset (Dataset): the dataset for the eval dataset

        Additional attributes specific to each subclass are defined in the setup_train and setup_eval
        functions.

    """

    train_dataset: Optional[Dataset] = None
    eval_dataset: Optional[Dataset] = None
    train_sampler: Optional[DistributedSampler] = None
    eval_sampler: Optional[DistributedSampler] = None

    def __init__(self):
        """Constructor for the DataManager class.

        Subclassed DataManagers will likely need to override this constructor.

        If you aren't manually calling the setup_train and setup_eval functions from an overriden
        constructor, that you call super().__init__() BEFORE you initialize any
        nn.Modules or nn.Parameters, but AFTER you've already set all the attributes you need
        for the setup functions."""
        super().__init__()
        self.train_count = 0
        self.eval_count = 0
        if self.train_dataset and self.test_mode != "inference":
            self.setup_train()
        if self.eval_dataset and self.test_mode != "inference":
            self.setup_eval()

    def forward(self):
        """Blank forward method

        This is an nn.Module, and so requires a forward() method normally, although in our case
        we do not need a forward() method"""
        raise NotImplementedError

    def iter_train(self):
        """The __iter__ function for the train iterator.

        This only exists to assist the get_train_iterable function, since we need to pass
        in an __iter__ function for our trivial iterable that we are making."""
        self.train_count = 0

    def iter_eval(self):
        """The __iter__ function for the eval iterator.

        This only exists to assist the get_eval_iterable function, since we need to pass
        in an __iter__ function for our trivial iterable that we are making."""
        self.eval_count = 0

    def get_train_iterable(self, length=-1) -> IterableWrapper:
        """Gets a trivial pythonic iterator that will use the iter_train and next_train functions
        as __iter__ and __next__ methods respectivley.

        This basically is just a little utility if you want to do something like:
        |    for ray_bundle, batch in datamanager.get_train_iterable():
        |        <eval code here>
        since the returned IterableWrapper is just an iterator with the __iter__ and __next__
        methods (methods bound to our DataManager instance in this case) specified in the constructor.
        """
        return IterableWrapper(self.iter_train, self.next_train, length)

    def get_eval_iterable(self, length=-1) -> IterableWrapper:
        """Gets a trivial pythonic iterator that will use the iter_eval and next_eval functions
        as __iter__ and __next__ methods respectivley.

        This basically is just a little utility if you want to do something like:
        |    for ray_bundle, batch in datamanager.get_eval_iterable():
        |        <eval code here>
        since the returned IterableWrapper is just an iterator with the __iter__ and __next__
        methods (methods bound to our DataManager instance in this case) specified in the constructor.
        """
        return IterableWrapper(self.iter_eval, self.next_eval, length)

    @abstractmethod
    def setup_train(self):
        """Sets up the data manager for training.

        Here you will define any subclass specific object attributes from the attribute"""
        raise NotImplementedError

    @abstractmethod
    def setup_eval(self):
        """Sets up the data manager for evaluation"""
        raise NotImplementedError

    @abstractmethod
    def next_train(self, step: int) -> Tuple:
        """Returns the next batch of data from the train data manager.

        This will be a tuple of all the information that this data manager outputs.
        """
        raise NotImplementedError

    @abstractmethod
    def next_eval(self, step: int) -> Tuple:
        """Returns the next batch of data from the eval data manager.

        This will be a tuple of all the information that this data manager outputs.
        """
        raise NotImplementedError

    @abstractmethod
    def next_eval_image(self, step: int) -> Tuple:
        """Returns the next eval image."""
        raise NotImplementedError

    def get_training_callbacks(  # pylint:disable=no-self-use
            self, training_callback_attributes: TrainingCallbackAttributes  # pylint: disable=unused-argument
    ) -> List[TrainingCallback]:
        """Returns a list of callbacks to be used during training."""
        return []

    @abstractmethod
    def get_param_groups(self) -> Dict[str, List[Parameter]]:  # pylint: disable=no-self-use
        """Get the param groups for the data manager.

        Returns:
            A list of dictionaries containing the data manager's param groups.
        """
        return {}


@dataclass
class VanillaDataManagerConfig(InstantiateConfig):
    """Configuration for data manager instantiation; DataManager is in charge of keeping the train/eval dataparsers;
    After instantiation, data manager holds both train/eval datasets and is in charge of returning unpacked
    train/eval data at each iteration
    """

    _target: Type = field(default_factory=lambda: VanillaDataManager)
    """Target class to instantiate."""
    dataparser: AnnotatedDataParserUnion = BlenderDataParserConfig()
    """Specifies the dataparser used to unpack the data."""
    train_num_rays_per_batch: int = 1024
    """Number of rays per batch to use per training iteration."""
    train_num_images_to_sample_from: int = -1
    """Number of images to sample during training iteration."""
    train_num_times_to_repeat_images: int = -1
    """When not training on all images, number of iterations before picking new
    images. If -1, never pick new images."""
    train_max_cached_items: int = -1
    """During training, loaded train images are cached. train_max_cached_items specifies an upper bound on how many
    images will be cached in RAM to avoid excessive memory usage. If the cache limit is reached, newly loaded images
    won't be cached anymore.
    """
    train_sample_masked_pixels: bool = True
    """Whether to sample pixels whose mask value is 'False' during training. 
    Only relevant when dataparser returns a mask."""
    use_cache_compression: bool = False
    """Whether to only cache compressed images (lossy compression!) in memory."""

    eval_num_rays_per_batch: int = 1024
    """Number of rays per batch to use per eval iteration."""
    eval_num_images_to_sample_from: int = -1
    """Number of images to sample during eval iteration."""
    eval_num_times_to_repeat_images: int = -1
    """When not evaluating on all images, number of iterations before picking
    new images. If -1, never pick new images."""
    eval_image_indices: Optional[Tuple[int, ...]] = (0,)
    """Specifies the image indices to use during eval; if None, uses all."""
    eval_sample_masked_pixels: bool = True
    """Whether to sample pixels whose mask value is 'False' during evaluation. 
    Only relevant when dataparser returns a mask."""

    train_image_indices: Optional[Tuple[int, ...]] = (0,)  # Which train images should be logged to wandb
    camera_optimizer: CameraOptimizerConfig = CameraOptimizerConfig()
    """Specifies the camera pose optimizer used during training. Helpful if poses are noisy, such as for data from
    Record3D."""
    collate_fn = staticmethod(nerfstudio_collate)
    """Specifies the collate function to use for the train and eval dataloaders."""
    camera_res_scale_factor: float = 1.0
    """The scale factor for scaling spatial data such as images, mask, semantics
    along with relevant information about camera intrinsics
    """

    n_steps_warmup: int = -1  # If set, during warmup only the first timestep will be sampled
    n_timesteps_warmup: int = -1  # How many keyframes will be used during warmup
    timesteps_warmup: Optional[List[int]] = None  # Alternative to n_timesteps_warmup: directly specify which frames are the keyframes
    fix_keyframes_after_warmup: bool = False  # If true, keyframes won't be sampled anymore after warmup phase
    seed: Optional[int] = None  # Seed for dataloader workers


class VanillaDataManager(DataManager):  # pylint: disable=abstract-method
    """Basic stored data manager implementation.

    This is pretty much a port over from our old dataloading utilities, and is a little jank
    under the hood. We may clean this up a little bit under the hood with more standard dataloading
    components that can be strung together, but it can be just used as a black box for now since
    only the constructor is likely to change in the future, or maybe passing in step number to the
    next_train and next_eval functions.

    Args:
        config: the DataManagerConfig used to instantiate class
    """

    config: VanillaDataManagerConfig
    train_dataset: InputDataset
    eval_dataset: InputDataset

    def __init__(
            self,
            config: VanillaDataManagerConfig,
            device: Union[torch.device, str] = "cpu",
            test_mode: Literal["test", "val", "inference"] = "val",
            world_size: int = 1,
            local_rank: int = 0,
            **kwargs,  # pylint: disable=unused-argument
    ):
        self.config = config
        self.device = device
        self.world_size = world_size
        self.local_rank = local_rank
        self.sampler = None
        self.test_mode = test_mode
        self.test_split = "test" if test_mode in ["test", "inference"] else "val"
        self.dataparser = self.config.dataparser.setup()

        self.train_dataset = self.create_train_dataset()
        self.eval_dataset = self.create_eval_dataset()
        super().__init__()

    def create_train_dataset(self) -> InputDataset:
        """Sets up the data loaders for training"""
        return InMemoryInputDataset(
            dataparser_outputs=self.dataparser.get_dataparser_outputs(split="train"),
            scale_factor=self.config.camera_res_scale_factor,
            max_cached_items=self.config.train_max_cached_items,
            use_cache_compression=self.config.use_cache_compression
        )

    def create_eval_dataset(self) -> InputDataset:
        """Sets up the data loaders for evaluation"""
        return InputDataset(
            dataparser_outputs=self.dataparser.get_dataparser_outputs(split=self.test_split),
            scale_factor=self.config.camera_res_scale_factor,
        )

    def _get_pixel_sampler(  # pylint: disable=no-self-use
        self, dataset: InputDataset, *args: Any, **kwargs: Any
    ) -> PixelSampler:
        """Infer pixel sampler to use."""
        # If all images are equirectangular, use equirectangular pixel sampler
        is_equirectangular = dataset.cameras.camera_type == CameraType.EQUIRECTANGULAR.value
        if is_equirectangular.all():
            return EquirectangularPixelSampler(*args, **kwargs)
        # Otherwise, use the default pixel sampler
        if is_equirectangular.any():
            CONSOLE.print("[bold yellow]Warning: Some cameras are equirectangular, but using default pixel sampler.")
        return PixelSampler(*args, **kwargs)

    def setup_train(self):
        """Sets up the data loaders for training"""
        assert self.train_dataset is not None
        CONSOLE.print("Setting up training dataset...")
        self.train_image_dataloader = CacheDataloader(
            self.train_dataset,
            num_images_to_sample_from=self.config.train_num_images_to_sample_from,
            num_times_to_repeat_images=self.config.train_num_times_to_repeat_images,
            device=self.device,
            num_workers=self.world_size * 4,
            pin_memory=True,
            collate_fn=self.config.collate_fn,
            seed=self.config.seed
        )
        self.iter_train_image_dataloader = iter(self.train_image_dataloader)
<<<<<<< HEAD
        self.train_pixel_sampler = PixelSampler(self.config.train_num_rays_per_batch,
                                                sample_masked_pixels=self.config.train_sample_masked_pixels)
=======
        self.train_pixel_sampler = self._get_pixel_sampler(self.train_dataset, self.config.train_num_rays_per_batch)
>>>>>>> f6ac1d72
        self.train_camera_optimizer = self.config.camera_optimizer.setup(
            num_cameras=self.train_dataset.cameras.size, device=self.device
        )
        self.train_ray_generator = RayGenerator(
            self.train_dataset.cameras.to(self.device),
            self.train_camera_optimizer,
        )

        self.train_dataloader = RandIndicesEvalDataloader(
            input_dataset=self.train_dataset,
            image_indices=self.config.train_image_indices,
            device=self.device,
            num_workers=self.world_size * 4,
            seed=self.config.seed
        )

    def setup_eval(self):
        """Sets up the data loader for evaluation"""
        assert self.eval_dataset is not None
        CONSOLE.print("Setting up evaluation dataset...")
        self.eval_image_dataloader = CacheDataloader(
            self.eval_dataset,
            num_images_to_sample_from=self.config.eval_num_images_to_sample_from,
            num_times_to_repeat_images=self.config.eval_num_times_to_repeat_images,
            device=self.device,
            num_workers=self.world_size * 4,
            pin_memory=True,
            collate_fn=self.config.collate_fn,
            seed=self.config.seed
        )
        self.iter_eval_image_dataloader = iter(self.eval_image_dataloader)
<<<<<<< HEAD
        self.eval_pixel_sampler = PixelSampler(self.config.eval_num_rays_per_batch,
                                               sample_masked_pixels=self.config.eval_sample_masked_pixels)
=======
        self.eval_pixel_sampler = self._get_pixel_sampler(self.eval_dataset, self.config.eval_num_rays_per_batch)
>>>>>>> f6ac1d72
        self.eval_ray_generator = RayGenerator(
            self.eval_dataset.cameras.to(self.device),
            self.train_camera_optimizer,  # should be shared between train and eval.
        )
        # for loading full images
        self.fixed_indices_eval_dataloader = FixedIndicesEvalDataloader(
            input_dataset=self.eval_dataset,
            device=self.device,
            num_workers=self.world_size * 4,
            seed=self.config.seed
        )
        self.eval_dataloader = RandIndicesEvalDataloader(
            input_dataset=self.eval_dataset,
            image_indices=self.config.eval_image_indices,
            device=self.device,
            num_workers=self.world_size * 4,
            seed=self.config.seed
        )

    def next_train(self, step: int) -> Tuple[RayBundle, Dict]:
        """Returns the next batch of data from the train dataloader."""
        self.train_count += 1
        if step < self.config.n_steps_warmup or self.config.fix_keyframes_after_warmup:
            # Only sample key frames in the beginning
            # If n_steps_warmup == 1, only the first timestep will be used (canonical space)
            n_cameras = self.config.dataparser.n_cameras
            n_timesteps = self.config.dataparser.n_timesteps

            if self.config.timesteps_warmup is not None:
                key_frames = self.config.timesteps_warmup
            else:
                key_frames = np.linspace(0, n_timesteps - 1, num=self.config.n_timesteps_warmup).astype(int)

            if step < self.config.n_steps_warmup:
                timesteps_to_sample_from = key_frames
            else:
                # Fix keyframes after warmup
                timesteps_to_sample_from = [timestep for timestep in range(n_timesteps) if timestep not in key_frames]

            image_indices = []
            for timestep in timesteps_to_sample_from:
                image_indices.extend(range(timestep * n_cameras, (timestep + 1) * n_cameras))

            self.train_image_dataloader.sample_only(image_indices)
        else:
            self.train_image_dataloader.sample_only(None)

        image_batch = next(self.iter_train_image_dataloader)
        batch = self.train_pixel_sampler.sample(image_batch)
        ray_indices = batch["indices"]
        timesteps = batch['timesteps'] if 'timesteps' in batch else None
        cam_ids = batch['cam_ids'] if 'cam_ids' in batch else None
        ray_bundle = self.train_ray_generator(ray_indices, timesteps=timesteps, cam_ids=cam_ids)

        # Add additional data to batch
        for key, value in image_batch.items():
            if key not in {'image', 'image_idx'}:
                batch[key] = value

        self.train_image_dataloader.clear_image_batch(image_batch)

        return ray_bundle, batch

    def next_train_image(self, step: int) -> Tuple[int, RayBundle, Dict]:
        for camera_ray_bundle, batch in self.train_dataloader:
            assert camera_ray_bundle.camera_indices is not None
            image_idx = int(camera_ray_bundle.camera_indices[0, 0, 0])
            return image_idx, camera_ray_bundle, batch
        raise ValueError("No more train images")

    def next_eval(self, step: int) -> Tuple[RayBundle, Dict]:
        """Returns the next batch of data from the eval dataloader."""
        self.eval_count += 1
        image_batch = next(self.iter_eval_image_dataloader)
        batch = self.eval_pixel_sampler.sample(image_batch)
        ray_indices = batch["indices"]
        timesteps = batch['timesteps'] if 'timesteps' in batch else None
        cam_ids = batch['cam_ids'] if 'cam_ids' in batch else None
        ray_bundle = self.eval_ray_generator(ray_indices, timesteps=timesteps, cam_ids=cam_ids)

        # Add additional data to batch
        for key, value in image_batch.items():
            if key not in {'image', 'image_idx'}:
                batch[key] = value

        self.eval_image_dataloader.clear_image_batch(image_batch)

        return ray_bundle, batch

    def next_eval_image(self, step: int) -> Tuple[int, RayBundle, Dict]:
        for camera_ray_bundle, batch in self.eval_dataloader:
            assert camera_ray_bundle.camera_indices is not None
            image_idx = int(camera_ray_bundle.camera_indices[0, 0, 0])
            return image_idx, camera_ray_bundle, batch
        raise ValueError("No more eval images")

    def get_param_groups(self) -> Dict[str, List[Parameter]]:  # pylint: disable=no-self-use
        """Get the param groups for the data manager.
        Returns:
            A list of dictionaries containing the data manager's param groups.
        """
        param_groups = {}

        camera_opt_params = list(self.train_camera_optimizer.parameters())
        if self.config.camera_optimizer.mode != "off":
            assert len(camera_opt_params) > 0
            param_groups[self.config.camera_optimizer.param_group] = camera_opt_params
        else:
            assert len(camera_opt_params) == 0

        return param_groups

    def clear_train_batch(self, image_batch):
        self.train_image_dataloader.clear_image_batch(image_batch)<|MERGE_RESOLUTION|>--- conflicted
+++ resolved
@@ -48,13 +48,8 @@
     PhototourismDataParserConfig,
 )
 from nerfstudio.data.dataparsers.record3d_dataparser import Record3DDataParserConfig
-<<<<<<< HEAD
 from nerfstudio.data.datasets.base_dataset import InputDataset, InMemoryInputDataset
-from nerfstudio.data.pixel_samplers import PixelSampler
-=======
-from nerfstudio.data.datasets.base_dataset import InputDataset
 from nerfstudio.data.pixel_samplers import EquirectangularPixelSampler, PixelSampler
->>>>>>> f6ac1d72
 from nerfstudio.data.utils.dataloaders import (
     CacheDataloader,
     FixedIndicesEvalDataloader,
@@ -391,12 +386,8 @@
             seed=self.config.seed
         )
         self.iter_train_image_dataloader = iter(self.train_image_dataloader)
-<<<<<<< HEAD
-        self.train_pixel_sampler = PixelSampler(self.config.train_num_rays_per_batch,
+        self.train_pixel_sampler = self._get_pixel_sampler(self.train_dataset, self.config.train_num_rays_per_batch,
                                                 sample_masked_pixels=self.config.train_sample_masked_pixels)
-=======
-        self.train_pixel_sampler = self._get_pixel_sampler(self.train_dataset, self.config.train_num_rays_per_batch)
->>>>>>> f6ac1d72
         self.train_camera_optimizer = self.config.camera_optimizer.setup(
             num_cameras=self.train_dataset.cameras.size, device=self.device
         )
@@ -428,12 +419,8 @@
             seed=self.config.seed
         )
         self.iter_eval_image_dataloader = iter(self.eval_image_dataloader)
-<<<<<<< HEAD
-        self.eval_pixel_sampler = PixelSampler(self.config.eval_num_rays_per_batch,
+        self.eval_pixel_sampler = self._get_pixel_sampler(self.eval_dataset, self.config.eval_num_rays_per_batch,
                                                sample_masked_pixels=self.config.eval_sample_masked_pixels)
-=======
-        self.eval_pixel_sampler = self._get_pixel_sampler(self.eval_dataset, self.config.eval_num_rays_per_batch)
->>>>>>> f6ac1d72
         self.eval_ray_generator = RayGenerator(
             self.eval_dataset.cameras.to(self.device),
             self.train_camera_optimizer,  # should be shared between train and eval.
