--- conflicted
+++ resolved
@@ -66,9 +66,12 @@
             width, height = pil_image.size
             newsize = (int(width * self.scale_factor), int(height * self.scale_factor))
             pil_image = pil_image.resize(newsize, resample=Image.BILINEAR)
-<<<<<<< HEAD
+
         if self._dataparser_outputs.color_correction_filenames is not None:
-            image = np.array(pil_image, dtype="float") / 255  # shape is (h, w, 3 or 4)
+            image = np.array(pil_image, dtype="float") / 255  # shape is (h, w) or (h, w, 3 or 4)
+            if len(image.shape) == 2:
+                image = image[:, :, None].repeat(3, axis=2)
+
             has_alpha_channels = False
             if image.shape[-1] == 4:
                 alpha_channels = image[:, :, 3]
@@ -81,7 +84,9 @@
                 image = np.concatenate([image, alpha_channels[:, :, np.newaxis]], axis=-1)
             image = (image*255).astype(np.uint8)
         else:
-            image = np.array(pil_image, dtype="uint8")  # shape is (h, w, 3 or 4)
+            image = np.array(pil_image, dtype="uint8")  # shape is (h, w) or (h, w, 3 or 4)
+            if len(image.shape) == 2:
+                image = image[:, :, None].repeat(3, axis=2)
 
         if self._dataparser_outputs.alpha_channel_filenames is not None:
             alpha_channel_filename = self._dataparser_outputs.alpha_channel_filenames[image_idx]
@@ -95,11 +100,6 @@
 
 
 
-=======
-        image = np.array(pil_image, dtype="uint8")  # shape is (h, w) or (h, w, 3 or 4)
-        if len(image.shape) == 2:
-            image = image[:, :, None].repeat(3, axis=2)
->>>>>>> b88747dd
         assert len(image.shape) == 3
         assert image.dtype == np.uint8
         assert image.shape[2] in [3, 4], f"Image shape of {image.shape} is in correct."
@@ -162,7 +162,15 @@
         data = self.get_data(image_idx)
         return data
 
-<<<<<<< HEAD
+    @property
+    def image_filenames(self) -> List[Path]:
+        """
+        Returns image filenames for this dataset.
+        The order of filenames is the same as in the Cameras object for easy mapping.
+        """
+
+        return self._dataparser_outputs.image_filenames
+
 
 class InMemoryInputDataset(InputDataset):
     """
@@ -209,14 +217,4 @@
                 # Only cache item if number of cached items hasn't been exceeded yet
                 self._cached_items[image_idx] = self._compress(item)
 
-        return item
-=======
-    @property
-    def image_filenames(self) -> List[Path]:
-        """
-        Returns image filenames for this dataset.
-        The order of filenames is the same as in the Cameras object for easy mapping.
-        """
-
-        return self._dataparser_outputs.image_filenames
->>>>>>> b88747dd
+        return item