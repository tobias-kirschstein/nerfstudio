--- conflicted
+++ resolved
@@ -21,123 +21,37 @@
 
 import numpy as np
 import torch
-<<<<<<< HEAD
+from torchtyping import TensorType
 from torchvision.transforms import Resize, InterpolationMode
-=======
-from torchtyping import TensorType
->>>>>>> b88747dd
 
 debug_sample_probabilities = None
 
-<<<<<<< HEAD
-def collate_image_dataset_batch(batch: Dict,
-                                num_rays_per_batch: int,
-                                keep_full_image: bool = False,
-                                sample_masked_pixels: bool = True):
-    """
-    Operates on a batch of images and samples pixels to use for generating rays.
-    Returns a collated batch which is input to the Graph.
-    It will sample only within the valid 'mask' if it's specified.
-=======
 class PixelSampler:  # pylint: disable=too-few-public-methods
     """Samples 'pixel_batch's from 'image_batch's.
->>>>>>> b88747dd
 
     Args:
         num_rays_per_batch: number of rays to sample per batch
         keep_full_image: whether or not to include a reference to the full image in returned batch
     """
 
-<<<<<<< HEAD
-    # only sample within the mask, if the mask is in the batch
-
-    if "pixel_sample_probabilities" in batch:
-        pixel_sample_probabilities = batch["pixel_sample_probabilities"]  # [C, H, W]
-
-        if 'mask' in batch and not sample_masked_pixels:
-            mask = batch['mask']
-            pixel_sample_probabilities[~mask.squeeze(-1)] = 0  # Do not sample masked out areas
-
-        downscale_factor = 4
-        resizer = Resize((image_height // downscale_factor, image_width // downscale_factor),
-                         interpolation=InterpolationMode.NEAREST)
-        pixel_sample_probabilities = resizer(pixel_sample_probabilities)
-
-        B, H, W = pixel_sample_probabilities.shape
-
-        y_offsets = torch.randint(downscale_factor, (H,))
-        x_offsets = torch.randint(downscale_factor, (W,))
-
-        # ys = torch.arange(H) * downscale_factor + y_offsets
-        # xs = torch.arange(W) * downscale_factor + x_offsets
-        # pixel_sample_probabilities = pixel_sample_probabilities[:, ys, xs].reshape(B, H, W)
-
-        grid_b, grid_y, grid_x = torch.meshgrid(torch.arange(B),
-                                                torch.arange(H) * downscale_factor + y_offsets,
-                                                torch.arange(W) * downscale_factor + x_offsets)
-
-        pixel_sample_indices = torch.multinomial(pixel_sample_probabilities.view(-1),
-                                                 num_rays_per_batch,
-                                                 replacement=True)
-        grid = torch.stack([grid_b, grid_y, grid_x], dim=-1)
-        indices = grid.view(-1, 3)[pixel_sample_indices]
-    elif "mask" in batch and not sample_masked_pixels:
-        nonzero_indices = torch.nonzero(batch["mask"][..., 0], as_tuple=False)
-        chosen_indices = random.sample(range(len(nonzero_indices)), k=num_rays_per_batch)
-        indices = nonzero_indices[chosen_indices]
-    else:
-        indices = torch.floor(
-            torch.rand((num_rays_per_batch, 3), device=device)
-            * torch.tensor([num_images, image_height, image_width], device=device)
-        ).long()
-
-    # global debug_sample_probabilities
-    # B, H, W, _ = batch['image'].shape
-    # if debug_sample_probabilities is None:
-    #     debug_sample_probabilities = np.zeros((B, H, W))
-    #
-    # debug_sample_probabilities[batch['image_idx'][indices[:, 0]].cpu(), indices[:, 1].cpu(), indices[:, 2].cpu()] += 1
-
-    c, y, x = (i.flatten() for i in torch.split(indices, 1, dim=-1))
-    collated_batch = {key: value[c, y, x] for key, value in batch.items() if key not in {'image_idx', 'cam_ids', 'timesteps', 'landmarks'} and value is not None}
-=======
-    def __init__(self, num_rays_per_batch: int, keep_full_image: bool = False, **kwargs) -> None:
+    def __init__(self,
+                 num_rays_per_batch: int,
+                 keep_full_image: bool = False,
+                 sample_masked_pixels: bool = True,
+                 **kwargs) -> None:
         self.kwargs = kwargs
         self.num_rays_per_batch = num_rays_per_batch
         self.keep_full_image = keep_full_image
+        self.sample_masked_pixels = sample_masked_pixels
 
     def set_num_rays_per_batch(self, num_rays_per_batch: int):
         """Set the number of rays to sample per batch.
->>>>>>> b88747dd
 
         Args:
             num_rays_per_batch: number of rays to sample per batch
         """
         self.num_rays_per_batch = num_rays_per_batch
 
-<<<<<<< HEAD
-    if 'cam_ids' in batch:
-        collated_batch["cam_ids"] = batch['cam_ids'][c]
-    if 'timesteps' in batch:
-        collated_batch['timesteps'] = batch['timesteps'][c]
-    if 'landmarks' in batch:
-        collated_batch['landmarks'] = batch['landmarks'][c]
-
-    # Needed to correct the random indices to their actual camera idx locations.
-    local_indices = indices.clone()
-    indices[:, 0] = batch["image_idx"][c]
-    collated_batch["indices"] = indices  # with the abs camera indices
-    collated_batch["local_indices"] = local_indices
-
-    # v0.1.9 change
-    # collated_batch = {key: value[c, y, x] for key, value in batch.items() if key != "image_idx" and value is not None}
-    #
-    # assert collated_batch["image"].shape == (num_rays_per_batch, 3), collated_batch["image"].shape
-    #
-    # # Needed to correct the random indices to their actual camera idx locations.
-    # indices[:, 0] = batch["image_idx"][c]
-    # collated_batch["indices"] = indices  # with the abs camera indices
-=======
     def sample_method(  # pylint: disable=no-self-use
         self,
         batch_size: int,
@@ -149,7 +63,6 @@
     ) -> TensorType["batch_size", 3]:
         """
         Naive pixel sampler, uniformly samples across all possible pixels of all possible images.
->>>>>>> b88747dd
 
         Args:
             batch_size: number of samples in a batch
@@ -168,7 +81,9 @@
 
         return indices
 
-    def collate_image_dataset_batch(self, batch: Dict, num_rays_per_batch: int, keep_full_image: bool = False):
+    def collate_image_dataset_batch(self, batch: Dict,
+                                num_rays_per_batch: int,
+                                keep_full_image: bool = False):
         """
         Operates on a batch of images and samples pixels to use for generating rays.
         Returns a collated batch which is input to the Graph.
@@ -183,23 +98,80 @@
         device = batch["image"].device
         num_images, image_height, image_width, _ = batch["image"].shape
 
-        if "mask" in batch:
+        # only sample within the mask, if the mask is in the batch
+
+        if "pixel_sample_probabilities" in batch:
+            pixel_sample_probabilities = batch["pixel_sample_probabilities"]  # [C, H, W]
+
+            if 'mask' in batch and not self.sample_masked_pixels:
+                mask = batch['mask']
+                pixel_sample_probabilities[~mask.squeeze(-1)] = 0  # Do not sample masked out areas
+
+            downscale_factor = 4
+            resizer = Resize((image_height // downscale_factor, image_width // downscale_factor),
+                             interpolation=InterpolationMode.NEAREST)
+            pixel_sample_probabilities = resizer(pixel_sample_probabilities)
+
+            B, H, W = pixel_sample_probabilities.shape
+
+            y_offsets = torch.randint(downscale_factor, (H,))
+            x_offsets = torch.randint(downscale_factor, (W,))
+
+            # ys = torch.arange(H) * downscale_factor + y_offsets
+            # xs = torch.arange(W) * downscale_factor + x_offsets
+            # pixel_sample_probabilities = pixel_sample_probabilities[:, ys, xs].reshape(B, H, W)
+
+            grid_b, grid_y, grid_x = torch.meshgrid(torch.arange(B),
+                                                    torch.arange(H) * downscale_factor + y_offsets,
+                                                    torch.arange(W) * downscale_factor + x_offsets)
+
+            pixel_sample_indices = torch.multinomial(pixel_sample_probabilities.view(-1),
+                                                     num_rays_per_batch,
+                                                     replacement=True)
+            grid = torch.stack([grid_b, grid_y, grid_x], dim=-1)
+            indices = grid.view(-1, 3)[pixel_sample_indices]
+        elif "mask" in batch and not self.sample_masked_pixels:
             indices = self.sample_method(
                 num_rays_per_batch, num_images, image_height, image_width, mask=batch["mask"], device=device
             )
         else:
             indices = self.sample_method(num_rays_per_batch, num_images, image_height, image_width, device=device)
 
+        # global debug_sample_probabilities
+        # B, H, W, _ = batch['image'].shape
+        # if debug_sample_probabilities is None:
+        #     debug_sample_probabilities = np.zeros((B, H, W))
+        #
+        # debug_sample_probabilities[batch['image_idx'][indices[:, 0]].cpu(), indices[:, 1].cpu(), indices[:, 2].cpu()] += 1
+
         c, y, x = (i.flatten() for i in torch.split(indices, 1, dim=-1))
         collated_batch = {
-            key: value[c, y, x] for key, value in batch.items() if key != "image_idx" and value is not None
+            key: value[c, y, x] for key, value in batch.items() if key not in {"image_idx", "timesteps", "cam_ids", "landmarks"} and value is not None
         }
 
         assert collated_batch["image"].shape == (num_rays_per_batch, 3), collated_batch["image"].shape
 
+        if 'cam_ids' in batch:
+            collated_batch["cam_ids"] = batch['cam_ids'][c]
+        if 'timesteps' in batch:
+            collated_batch['timesteps'] = batch['timesteps'][c]
+        if 'landmarks' in batch:
+            collated_batch['landmarks'] = batch['landmarks'][c]
+
         # Needed to correct the random indices to their actual camera idx locations.
+        local_indices = indices.clone()
         indices[:, 0] = batch["image_idx"][c]
         collated_batch["indices"] = indices  # with the abs camera indices
+        collated_batch["local_indices"] = local_indices
+
+        # v0.1.9 change
+        # collated_batch = {key: value[c, y, x] for key, value in batch.items() if key != "image_idx" and value is not None}
+        #
+        # assert collated_batch["image"].shape == (num_rays_per_batch, 3), collated_batch["image"].shape
+        #
+        # # Needed to correct the random indices to their actual camera idx locations.
+        # indices[:, 0] = batch["image_idx"][c]
+        # collated_batch["indices"] = indices  # with the abs camera indices
 
         if keep_full_image:
             collated_batch["full_image"] = batch["image"]
@@ -237,21 +209,12 @@
                 if i == num_images - 1:
                     num_rays_in_batch = num_rays_per_batch - (num_images - 1) * num_rays_in_batch
 
-<<<<<<< HEAD
-    def __init__(self, num_rays_per_batch: int,
-                 keep_full_image: bool = False,
-                 sample_masked_pixels: bool = True) -> None:
-        self.num_rays_per_batch = num_rays_per_batch
-        self.keep_full_image = keep_full_image
-        self.sample_masked_pixels = sample_masked_pixels
-=======
                 indices = self.sample_method(
                     num_rays_in_batch, 1, image_height, image_width, mask=batch["mask"][i], device=device
                 )
                 indices[:, 0] = i
                 all_indices.append(indices)
                 all_images.append(batch["image"][i][indices[:, 1], indices[:, 2]])
->>>>>>> b88747dd
 
         else:
             num_rays_in_batch = num_rays_per_batch // num_images
@@ -298,16 +261,10 @@
                 image_batch, self.num_rays_per_batch, keep_full_image=self.keep_full_image
             )
         elif isinstance(image_batch["image"], torch.Tensor):
-<<<<<<< HEAD
-            pixel_batch = collate_image_dataset_batch(
+            pixel_batch = self.collate_image_dataset_batch(
                 image_batch,
                 self.num_rays_per_batch,
-                keep_full_image=self.keep_full_image,
-                sample_masked_pixels=self.sample_masked_pixels
-=======
-            pixel_batch = self.collate_image_dataset_batch(
-                image_batch, self.num_rays_per_batch, keep_full_image=self.keep_full_image
->>>>>>> b88747dd
+                keep_full_image=self.keep_full_image
             )
         else:
             raise ValueError("image_batch['image'] must be a list or torch.Tensor")
