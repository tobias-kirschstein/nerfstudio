# Copyright 2022 The Nerfstudio Team. All rights reserved.
#
# Licensed under the Apache License, Version 2.0 (the "License");
# you may not use this file except in compliance with the License.
# You may obtain a copy of the License at
#
#     http://www.apache.org/licenses/LICENSE-2.0
#
# Unless required by applicable law or agreed to in writing, software
# distributed under the License is distributed on an "AS IS" BASIS,
# WITHOUT WARRANTIES OR CONDITIONS OF ANY KIND, either express or implied.
# See the License for the specific language governing permissions and
# limitations under the License.

"""
Code for sampling images from a dataset of images.
"""

import random
from abc import abstractmethod
from typing import Dict, Optional, Tuple, Union, List

import torch
from rich.progress import Console, track
from torch.utils.data import Dataset, default_collate
from torch.utils.data.dataloader import DataLoader

from nerfstudio.cameras.cameras import Cameras
from nerfstudio.cameras.rays import RayBundle
from nerfstudio.data.datasets.base_dataset import InputDataset
from nerfstudio.utils.misc import get_dict_to_torch

CONSOLE = Console(width=120)


class CacheDataloader(DataLoader):
    """Collated image dataset that implements caching of default-pytorch-collatable data.
    Creates batches of the InputDataset return type.

    Args:
        dataset: Dataset to sample from.
        num_samples_to_collate: How many images to sample rays for each batch. -1 for all images.
        num_times_to_repeat_images: How often to collate new images. -1 to never pick new images.
        device: Device to perform computation.
    """

    def __init__(
        self,
        dataset: Dataset,
        num_images_to_sample_from: int = -1,
        num_times_to_repeat_images: int = -1,
        device: Union[torch.device, str] = "cpu",
        **kwargs,
    ):
        self.dataset = dataset
        self.num_times_to_repeat_images = num_times_to_repeat_images
        self.cache_all_images = (num_images_to_sample_from == -1) or (num_images_to_sample_from >= len(self.dataset))
        self.num_images_to_sample_from = len(self.dataset) if self.cache_all_images else num_images_to_sample_from
        self.device = device

        self.num_repeated = self.num_times_to_repeat_images  # starting value
        self.first_time = True

        self.cached_collated_batch = None
        self._indices_to_sample_from = None

        if self.cache_all_images:
            CONSOLE.print(f"Caching all {len(self.dataset)} images.")
            if len(self.dataset) > 500:
                CONSOLE.print(
                    "[bold yellow]Warning: If you run out of memory, try reducing the number of images to sample from."
                )
            self.cached_collated_batch = self._get_collated_batch()
        elif self.num_times_to_repeat_images == -1:
            CONSOLE.print(
                f"Caching {self.num_images_to_sample_from} out of {len(self.dataset)} images, without resampling."
            )
        else:
            CONSOLE.print(
                f"Caching {self.num_images_to_sample_from} out of {len(self.dataset)} images, "
                f"resampling every {self.num_times_to_repeat_images} iters."
            )

        super().__init__(dataset=dataset, **kwargs)

    def __getitem__(self, idx):
        return self.dataset.__getitem__(idx)

    def _get_batch_list(self):
        """Returns a list of batches from the dataset attribute."""
        if self._indices_to_sample_from is not None:
            indices = random.sample(self._indices_to_sample_from, k=min(self.num_images_to_sample_from,
                                                                        len(self._indices_to_sample_from)))
        else:
            indices = random.sample(range(len(self.dataset)), k=min(self.num_images_to_sample_from, len(self.dataset)))
        batch_list = []
        for idx in track(indices, description="Loading data batch"):
            batch_list.append(self.dataset.__getitem__(idx))
        return batch_list

    def _get_collated_batch(self):
        """Returns a collated batch."""
        batch_list = self._get_batch_list()
        collated_batch = default_collate(batch_list)
        collated_batch = get_dict_to_torch(collated_batch, device=self.device, exclude=["image"])
        return collated_batch

    def clear_image_batch(self, image_batch: Dict):
        # Images can be cached in 2 scenarios:
        #  1) All images are always cached -> never delete them
        #  2) A set of images is cached for a certain number of train steps -> delete when cache period for these images is over
        if not self.cache_all_images \
                and self.num_times_to_repeat_images > 0 \
                and self.num_repeated >= self.num_times_to_repeat_images:
            for key in list(image_batch.keys()):
                del image_batch[key]
        # TODO: At least move stuff back to CPU?

    def sample_only(self, image_indices: Union[None, List[int]]):
        self._indices_to_sample_from = image_indices

    def __iter__(self):
        while True:
            if self.cache_all_images:
                collated_batch = self.cached_collated_batch
            elif self.first_time or (
                    self.num_times_to_repeat_images != -1 and self.num_repeated >= self.num_times_to_repeat_images
            ):
                # trigger a reset
                self.num_repeated = 0
                collated_batch = self._get_collated_batch()
                # possibly save a cached item
                self.cached_collated_batch = collated_batch if self.num_times_to_repeat_images != 0 else None
                self.first_time = False
            else:
                collated_batch = self.cached_collated_batch
                self.num_repeated += 1
            yield collated_batch


class EvalDataloader(DataLoader):
    """Evaluation dataloader base class

    Args:
        input_dataset: InputDataset to load data from
        device: Device to load data to
    """

    def __init__(
            self,
            input_dataset: InputDataset,
            device: Union[torch.device, str] = "cpu",
            **kwargs,
    ):
        self.input_dataset = input_dataset
        self.cameras = input_dataset.dataparser_outputs.cameras.to(device)
        self.device = device
        self.kwargs = kwargs
        super().__init__(dataset=input_dataset)

    @abstractmethod
    def __iter__(self):
        """Iterates over the dataset"""
        return self

    @abstractmethod
    def __next__(self) -> Tuple[RayBundle, Dict]:
        """Returns the next batch of data"""

    def get_camera(self, image_idx: int = 0) -> Cameras:
        """Get camera for the given image index

        Args:
            image_idx: Camera image index
        """
        distortion_params = None
        if self.cameras.distortion_params is not None:
            distortion_params = self.cameras.distortion_params[image_idx]

        camera = Cameras(
            fx=self.cameras.fx[image_idx: image_idx + 1],
            fy=self.cameras.fy[image_idx: image_idx + 1],
            cx=self.cameras.cx[image_idx: image_idx + 1],
            cy=self.cameras.cy[image_idx: image_idx + 1],
            height=self.cameras.image_height[image_idx: image_idx + 1],
            width=self.cameras.image_width[image_idx: image_idx + 1],
            camera_to_worlds=self.cameras.camera_to_worlds[image_idx: image_idx + 1],
            distortion_params=distortion_params,
<<<<<<< HEAD
            camera_type=self.cameras.camera_type[image_idx: image_idx + 1],
=======
            camera_type=self.cameras.camera_type[image_idx : image_idx + 1],
            times=self.cameras.times[image_idx : image_idx + 1] if self.cameras.time else None,
>>>>>>> 54d822af
        )
        return camera

    def get_data_from_image_idx(self, image_idx: int) -> Tuple[RayBundle, Dict]:
        """Returns the data for a specific image index.

        Args:
            image_idx: Camera image index
        """

        c = image_idx % self.cameras.size
        t = int(image_idx / self.cameras.size)

        ray_bundle = self.cameras.generate_rays(camera_indices=c, timesteps=t)
        batch = self.input_dataset[image_idx]
        batch = get_dict_to_torch(batch, device=self.device, exclude=["image"])
        return ray_bundle, batch


class FixedIndicesEvalDataloader(EvalDataloader):
    """Dataloader that returns a fixed set of indices.

    Args:
        input_dataset: InputDataset to load data from
        image_indices: List of image indices to load data from. If None, then use all images.
        device: Device to load data to
    """

    def __init__(
            self,
            input_dataset: InputDataset,
            image_indices: Optional[Tuple[int]] = None,
            device: Union[torch.device, str] = "cpu",
            **kwargs,
    ):
        super().__init__(input_dataset, device, **kwargs)
        if image_indices is None:
            self.image_indices = list(range(len(input_dataset)))
        else:
            self.image_indices = image_indices
        self.count = 0

    def __iter__(self):
        self.count = 0
        return self

    def __next__(self):
        if self.count < len(self.image_indices):
            image_idx = self.image_indices[self.count]
            ray_bundle, batch = self.get_data_from_image_idx(image_idx)
            self.count += 1
            return ray_bundle, batch
        raise StopIteration


class RandIndicesEvalDataloader(EvalDataloader):
    """Dataloader that returns random images.

    Args:
        input_dataset: InputDataset to load data from
        device: Device to load data to
    """

    def __init__(
            self,
            input_dataset: InputDataset,
            device: Union[torch.device, str] = "cpu",
            **kwargs,
    ):
        super().__init__(input_dataset, device, **kwargs)
        self.count = 0

    def __iter__(self):
        self.count = 0
        return self

    def __next__(self):
        if self.count < 1:
            image_indices = range(len(self.input_dataset.dataparser_outputs.image_filenames))
            image_idx = random.choice(image_indices)
            ray_bundle, batch = self.get_data_from_image_idx(image_idx)
            self.count += 1
            return ray_bundle, batch
        raise StopIteration<|MERGE_RESOLUTION|>--- conflicted
+++ resolved
@@ -186,12 +186,8 @@
             width=self.cameras.image_width[image_idx: image_idx + 1],
             camera_to_worlds=self.cameras.camera_to_worlds[image_idx: image_idx + 1],
             distortion_params=distortion_params,
-<<<<<<< HEAD
             camera_type=self.cameras.camera_type[image_idx: image_idx + 1],
-=======
-            camera_type=self.cameras.camera_type[image_idx : image_idx + 1],
-            times=self.cameras.times[image_idx : image_idx + 1] if self.cameras.time else None,
->>>>>>> 54d822af
+            times=self.cameras.times[image_idx: image_idx + 1] if self.cameras.time else None,
         )
         return camera
 
