# Copyright 2022 The Nerfstudio Team. All rights reserved.
#
# Licensed under the Apache License, Version 2.0 (the "License");
# you may not use this file except in compliance with the License.
# You may obtain a copy of the License at
#
#     http://www.apache.org/licenses/LICENSE-2.0
#
# Unless required by applicable law or agreed to in writing, software
# distributed under the License is distributed on an "AS IS" BASIS,
# WITHOUT WARRANTIES OR CONDITIONS OF ANY KIND, either express or implied.
# See the License for the specific language governing permissions and
# limitations under the License.

"""Code to interface with the `vis/` (the JS viewer).
"""
from __future__ import annotations

import asyncio
import enum
import os
import re
import sys
import threading
import time
import warnings
from pathlib import Path
from typing import Any, Dict, Optional, Tuple

import numpy as np
import torch
from aiortc import (
    RTCConfiguration,
    RTCIceServer,
    RTCPeerConnection,
    RTCSessionDescription,
)
from cryptography.utils import CryptographyDeprecationWarning
from nerfstudio.utils.colormaps import apply_offset_colormap
from rich.console import Console

from nerfstudio.cameras.cameras import Cameras, CameraType
from nerfstudio.cameras.rays import RayBundle
from nerfstudio.configs import base_config as cfg
from nerfstudio.data.datasets.base_dataset import InputDataset
from nerfstudio.data.scene_box import SceneBox
from nerfstudio.model_components import renderers
from nerfstudio.models.base_model import Model
from nerfstudio.utils import colormaps, profiler, writer
from nerfstudio.utils.decorators import check_main_thread, decorate_all
from nerfstudio.utils.io import load_from_json, write_to_json
from nerfstudio.utils.writer import GLOBAL_BUFFER, EventName, TimeWriter
from nerfstudio.viewer.server.subprocess import run_viewer_bridge_server_as_subprocess
from nerfstudio.viewer.server.utils import (
    force_codec,
    get_intrinsics_matrix_and_camera_to_world_h,
)
from nerfstudio.viewer.server.video_stream import SingleFrameStreamTrack
from nerfstudio.viewer.server.visualizer import Viewer

warnings.filterwarnings("ignore", category=CryptographyDeprecationWarning)

CONSOLE = Console(width=120)


def get_viewer_version() -> str:
    """Get the version of the viewer."""
    json_filename = os.path.join(os.path.dirname(__file__), "../app/package.json")
    version = load_from_json(Path(json_filename))["version"]
    return version


@check_main_thread
def setup_viewer(config: cfg.ViewerConfig, log_filename: Path, datapath: str):
    """Sets up the viewer if enabled

    Args:
        config: the configuration to instantiate viewer
    """
    viewer_state = ViewerState(config, log_filename=log_filename, datapath=datapath)
    banner_messages = [f"Viewer at: {viewer_state.viewer_url}"]
    return viewer_state, banner_messages


class OutputTypes(str, enum.Enum):
    """Noncomprehensive list of output render types"""

    INIT = "init"
    RGB = "rgb"
    RGB_FINE = "rgb_fine"
    ACCUMULATION = "accumulation"
    ACCUMULATION_FINE = "accumulation_fine"


class ColormapTypes(str, enum.Enum):
    """List of colormap render types"""

    DEFAULT = "default"
    TURBO = "turbo"
    VIRIDIS = "viridis"
    MAGMA = "magma"
    INFERNO = "inferno"
    CIVIDIS = "cividis"


class IOChangeException(Exception):
    """Basic camera exception to interrupt viewer"""


class SetTrace:
    """Basic trace function"""

    def __init__(self, func):
        self.func = func

    def __enter__(self):
        sys.settrace(self.func)
        return self

    def __exit__(self, ext_type, exc_value, traceback):
        sys.settrace(None)


class RenderThread(threading.Thread):
    """Thread that does all the rendering calls while listening for interrupts

    Args:
        state: current viewer state object
        graph: current checkpoint of model
        camera_ray_bundle: input rays to pass through the graph to render out
    """

    def __init__(self, state: "ViewerState", graph: Model, camera_ray_bundle: RayBundle):
        threading.Thread.__init__(self)
        self.state = state
        self.graph = graph
        self.camera_ray_bundle = camera_ray_bundle
        self.exc = None
        self.vis_outputs = None

    def run(self):
        """run function that renders out images given the current graph and ray bundles.
        Interlaced with a trace function that checks to see if any I/O changes were registered.
        Exits and continues program if IOChangeException thrown.
        """
        outputs = None
        try:
            with SetTrace(self.state.check_interrupt):
                if self.state.prev_crop_enabled:
                    color = self.state.prev_crop_bg_color
                    if color is None:
                        background_color = torch.tensor([0.0, 0.0, 0.0], device=self.graph.device)
                    else:
                        background_color = torch.tensor(
                            [color["r"] / 255.0, color["g"] / 255.0, color["b"] / 255.0], device=self.graph.device
                        )
                    with renderers.background_color_override_context(background_color), torch.no_grad():
                        outputs = self.graph.get_outputs_for_camera_ray_bundle(self.camera_ray_bundle)
                else:
                    with torch.no_grad():
                        outputs = self.graph.get_outputs_for_camera_ray_bundle(self.camera_ray_bundle)
        except Exception as e:  # pylint: disable=broad-except
            self.exc = e

        if outputs:
            self.vis_outputs = outputs

        self.state.check_done_render = True
        self.state.check_interrupt_vis = False

    def join(self, timeout=None):
        threading.Thread.join(self)
        if self.exc:
            raise self.exc


class CheckThread(threading.Thread):
    """Thread the constantly checks for io changes and sets a flag indicating interrupt

    Args:
        state: current viewer state object
    """

    def __init__(self, state):
        threading.Thread.__init__(self)
        self.state = state

    def run(self):
        """Run function that checks to see if any of the existing state has changed
        (e.g. camera pose/output type/resolutions).
        Sets the viewer state flag to true to signal
        to render thread that an interrupt was registered.
        """
        self.state.check_done_render = False
        while not self.state.check_done_render:
            # check camera
            data = self.state.vis["renderingState/camera"].read()
            render_time = self.state.vis["renderingState/render_time"].read()
            if data is not None:
                camera_object = data["object"]
<<<<<<< HEAD
                if self.state.prev_camera_matrix is None or (
                        not np.allclose(camera_object["matrix"], self.state.prev_camera_matrix)
                        and not self.state.prev_moving
=======
                if (
                    self.state.prev_camera_matrix is None
                    or (
                        not np.allclose(camera_object["matrix"], self.state.prev_camera_matrix)
                        and not self.state.prev_moving
                    )
                    or (render_time is not None and render_time != self.state.prev_render_time)
>>>>>>> 9808ebbc
                ):
                    self.state.check_interrupt_vis = True
                    self.state.prev_moving = True
                    return
                self.state.prev_moving = False

            # check output type
            output_type = self.state.vis["renderingState/output_choice"].read()
            if output_type is None:
                output_type = OutputTypes.INIT
            if self.state.prev_output_type != output_type:
                self.state.check_interrupt_vis = True
                return

            # check colormap type
            colormap_type = self.state.vis["renderingState/colormap_choice"].read()
            if self.state.prev_colormap_type != colormap_type:
                self.state.check_interrupt_vis = True
                return

            colormap_range = self.state.vis["renderingState/colormap_range"].read()
            if self.state.prev_colormap_range != colormap_range:
                self.state.check_interrupt_vis = True
                return

            # check max render
            max_resolution = self.state.vis["renderingState/maxResolution"].read()
            if max_resolution is not None:
                if self.state.max_resolution != max_resolution:
                    self.state.check_interrupt_vis = True
                    return

            # check crop changes
            crop_enabled = self.state.vis["renderingState/crop_enabled"].read()
            if crop_enabled is not None:
                if self.state.prev_crop_enabled != crop_enabled:
                    self.state.check_interrupt_vis = True
                    return


@decorate_all([check_main_thread])
class ViewerState:
    """Class to hold state for viewer variables

    Args:
        config: viewer setup configuration
    """

    def __init__(self, config: cfg.ViewerConfig, log_filename: Path, datapath: str):
        self.config = config
        self.vis = None
        self.viewer_url = None
        self.log_filename = log_filename
        self.datapath = datapath
        if self.config.launch_bridge_server:
            # start the viewer bridge server
            assert self.config.websocket_port is not None
            self.log_filename.parent.mkdir(exist_ok=True)
            zmq_port = run_viewer_bridge_server_as_subprocess(
                self.config.websocket_port,
                zmq_port=self.config.zmq_port,
                ip_address=self.config.ip_address,
                log_filename=str(self.log_filename),
            )
            # TODO(ethan): log the output of the viewer bridge server in a file where the training logs go
            CONSOLE.line()
            version = get_viewer_version()
            websocket_url = f"ws://localhost:{self.config.websocket_port}"
            self.viewer_url = f"https://viewer.nerf.studio/versions/{version}/?websocket_url={websocket_url}"
            CONSOLE.rule(characters="=")
            CONSOLE.print(f"[Public] Open the viewer at {self.viewer_url}")
            CONSOLE.rule(characters="=")
            CONSOLE.line()
            self.vis = Viewer(zmq_port=zmq_port, ip_address=self.config.ip_address)
            self.vis_webrtc_thread = Viewer(zmq_port=zmq_port, ip_address=self.config.ip_address)
        else:
            assert self.config.zmq_port is not None
            self.vis = Viewer(zmq_port=self.config.zmq_port, ip_address=self.config.ip_address)
            self.vis_webrtc_thread = Viewer(zmq_port=self.config.zmq_port, ip_address=self.config.ip_address)

        # viewer specific variables
        self.prev_camera_matrix = None
        self.prev_render_time = 0
        self.prev_output_type = OutputTypes.INIT
        self.prev_colormap_type = None
        self.prev_colormap_invert = False
        self.prev_colormap_normalize = False
        self.prev_colormap_range = [0, 1]
        self.prev_moving = False
        self.output_type_changed = True
        self.max_resolution = 1000
        self.check_interrupt_vis = False
        self.check_done_render = True
        self.step = 0
        self.static_fps = 1
        self.moving_fps = 24
        self.camera_moving = False
        self.prev_camera_timestamp = 0
        self.prev_crop_enabled = False
        self.prev_crop_bg_color = None
        self.prev_crop_scale = None
        self.prev_crop_center = None

        self.output_list = None

        # webrtc
        self.pcs = set()
        self.video_tracks = set()
        self.webrtc_thread = None
        self.kill_webrtc_signal = False

    def _pick_drawn_image_idxs(self, total_num: int) -> list[int]:
        """Determine indicies of images to display in viewer.

        Args:
            total_num: total number of training images.

        Returns:
            List of indices from [0, total_num-1].
        """
        if self.config.max_num_display_images < 0:
            num_display_images = total_num
        else:
            num_display_images = min(self.config.max_num_display_images, total_num)
        # draw indices, roughly evenly spaced

        if self.config.n_cameras is not None:
            total_num = self.config.n_cameras

        return np.linspace(0, total_num - 1, num_display_images, dtype=np.int32).tolist()

    def init_scene(self, dataset: InputDataset, start_train=True) -> None:
        """Draw some images and the scene aabb in the viewer.

        Args:
            dataset: dataset to render in the scene
            start_train: whether to start train when viewer init;
                if False, only displays dataset until resume train is toggled
        """
        # set the config base dir
        self.vis["renderingState/config_base_dir"].write(str(self.log_filename.parents[0]))

        # set the data base dir
        self.vis["renderingState/data_base_dir"].write(str(self.datapath))

        # get the timestamp of the train run to set default export path name
        timestamp_reg = re.compile("[0-9]{4}-[0-9]{2}-[0-9]{2}_[0-9]{6}")
        timestamp_match = timestamp_reg.findall(str(self.log_filename.parents[0]))
        # Uncommented in v0.1.15 -> v0.1.16 update since famudy log folder does not contain timestamp so extraction
        # does not work
        # self.vis["renderingState/export_path"].write(timestamp_match[-1])

        # clear the current scene
        self.vis["sceneState/sceneBox"].delete()
        self.vis["sceneState/cameras"].delete()

        # draw the training cameras and images
        image_indices = self._pick_drawn_image_idxs(len(dataset))
        for idx in image_indices:
            image = dataset[idx]["image"]
            bgr = image[..., [2, 1, 0]]
            camera_json = dataset.cameras.to_json(camera_idx=idx, image=bgr, max_size=100)
            self.vis[f"sceneState/cameras/{idx:06d}"].write(camera_json)

        # draw the scene box (i.e., the bounding box)
        json_ = dataset.scene_box.to_json()
        self.vis["sceneState/sceneBox"].write(json_)

        # set the initial state whether to train or not
        self.vis["renderingState/isTraining"].write(start_train)

        max_scene_box = torch.max(dataset.scene_box.aabb[1] - dataset.scene_box.aabb[0]).item()
        self.vis["renderingState/max_box_size"].write(max_scene_box)

        # self.vis["renderingState/render_time"].write(str(0))

        # set the properties of the camera
        # self.vis["renderingState/camera"].write(json_)

        # set the main camera intrinsics to one from the dataset
        # K = camera.get_intrinsics_matrix()
        # set_persp_intrinsics_matrix(self.vis, K.double().numpy())

    def _check_camera_path_payload(self, trainer, step: int):
        """Check to see if the camera path export button was pressed."""
        # check if we should interrupt from a button press?
        camera_path_payload = self.vis["camera_path_payload"].read()
        if camera_path_payload:
            # save a model checkpoint
            trainer.save_checkpoint(step)
            # write to json file in datapath directory
            camera_path_filename = camera_path_payload["camera_path_filename"] + ".json"
            camera_path = camera_path_payload["camera_path"]
            camera_paths_directory = os.path.join(self.datapath, "camera_paths")
            if not os.path.exists(camera_paths_directory):
                os.mkdir(camera_paths_directory)

            write_to_json(Path(os.path.join(camera_paths_directory, camera_path_filename)), camera_path)
            self.vis["camera_path_payload"].delete()

    def _check_populate_paths_payload(self, trainer, step: int):
        populate_paths_payload = self.vis["populate_paths_payload"].read()
        if populate_paths_payload:
            # save a model checkpoint
            trainer.save_checkpoint(step)
            # get all camera paths
            camera_path_dir = os.path.join(self.datapath, "camera_paths")
            if os.path.exists(camera_path_dir):
                camera_path_files = os.listdir(camera_path_dir)
                all_path_dict = {}
                for i in camera_path_files:
                    if i[-4:] == "json":
                        all_path_dict[i[:-5]] = load_from_json(Path(os.path.join(camera_path_dir, i)))
                self.vis["renderingState/all_camera_paths"].write(all_path_dict)
                self.vis["populate_paths_payload"].delete()

    def _check_webrtc_offer(self):
        """Check if there is a webrtc offer to respond to."""
        data = self.vis["webrtc/offer"].read()
        if data:
            if self.webrtc_thread and self.webrtc_thread.is_alive():
                # kill the previous thread if the webpage refreshes
                self.kill_webrtc_signal = True
                return

            def loop_in_thread(loop):
                asyncio.set_event_loop(loop)
                loop.run_until_complete(self.send_webrtc_answer(data))

            loop = asyncio.get_event_loop()
            self.webrtc_thread = threading.Thread(target=loop_in_thread, args=(loop,))
            self.webrtc_thread.daemon = True
            self.webrtc_thread.start()
            # remove the offer from the state tree
            self.vis["webrtc/offer"].delete()

    def _update_render_aabb(self, graph):
        """
        update the render aabb box for the viewer:

        :param graph:
        :return:
        """

        crop_enabled = self.vis["renderingState/crop_enabled"].read()
        if crop_enabled != self.prev_crop_enabled:
            self.camera_moving = True
            self.prev_crop_enabled = crop_enabled
            self.prev_crop_bg_color = None
            self.prev_crop_scale = None
            self.prev_crop_center = None

        if crop_enabled:
            crop_scale = self.vis["renderingState/crop_scale"].read()
            crop_center = self.vis["renderingState/crop_center"].read()
            crop_bg_color = self.vis["renderingState/crop_bg_color"].read()

            if crop_bg_color != self.prev_crop_bg_color:
                self.camera_moving = True
                self.prev_crop_bg_color = crop_bg_color

            if crop_scale != self.prev_crop_scale or crop_center != self.prev_crop_center:
                self.camera_moving = True
                self.prev_crop_scale = crop_scale
                self.prev_crop_center = crop_center

                crop_scale = torch.tensor(crop_scale)
                crop_center = torch.tensor(crop_center)

                box_min = crop_center - crop_scale / 2.0
                box_max = crop_center + crop_scale / 2.0

                if isinstance(graph.render_aabb, SceneBox):
                    graph.render_aabb.aabb[0] = box_min
                    graph.render_aabb.aabb[1] = box_max
                else:
                    graph.render_aabb = SceneBox(aabb=torch.stack([box_min, box_max], dim=0))

                # maybe should update only if true change ?
                json_ = graph.render_aabb.to_json()
                self.vis["sceneState/sceneBox"].write(json_)
        else:
            graph.render_aabb = None

    def update_scene(self, trainer, step: int, graph: Model, num_rays_per_batch: int) -> None:
        """updates the scene based on the graph weights

        Args:
            step: iteration step of training
            graph: the current checkpoint of the model
        """
        has_temporal_distortion = getattr(graph, "temporal_distortion", None) is not None
        self.vis["model/has_temporal_distortion"].write(str(has_temporal_distortion).lower())

        is_training = self.vis["renderingState/isTraining"].read()
        self.step = step

        self._check_camera_path_payload(trainer, step)
        self._check_populate_paths_payload(trainer, step)
        self._check_webrtc_offer()

        camera_object = self._get_camera_object()
        if camera_object is None:
            return

        if is_training is None or is_training:
            # in training mode

            if self.camera_moving:
                # if the camera is moving, then we pause training and update camera continuously

                while self.camera_moving:
                    self._render_image_in_viewer(camera_object, graph, is_training)
                    camera_object = self._get_camera_object()
            else:
                # if the camera is not moving, then we approximate how many training steps need to be taken
                # to render at a FPS defined by self.static_fps.

                if EventName.TRAIN_RAYS_PER_SEC.value in GLOBAL_BUFFER["events"]:
                    train_rays_per_sec = GLOBAL_BUFFER["events"][EventName.TRAIN_RAYS_PER_SEC.value]["avg"]
                    target_train_util = self.vis["renderingState/targetTrainUtil"].read()
                    if target_train_util is None:
                        target_train_util = 0.9

                    batches_per_sec = train_rays_per_sec / num_rays_per_batch

                    num_steps = max(int(1 / self.static_fps * batches_per_sec), 1)
                else:
                    num_steps = 1

                if step % num_steps == 0:
                    self._render_image_in_viewer(camera_object, graph, is_training)

        else:
            # in pause training mode, enter render loop with set graph
            local_step = step
            run_loop = not is_training
            while run_loop:
                # if self._is_render_step(local_step) and step > 0:
                if step > 0:
                    self._render_image_in_viewer(camera_object, graph, is_training)
                    camera_object = self._get_camera_object()
                is_training = self.vis["renderingState/isTraining"].read()
                self._check_populate_paths_payload(trainer, step)
                self._check_camera_path_payload(trainer, step)
                self._check_webrtc_offer()
                run_loop = not is_training
                local_step += 1

    def check_interrupt(self, frame, event, arg):  # pylint: disable=unused-argument
        """Raises interrupt when flag has been set and not already on lowest resolution.
        Used in conjunction with SetTrace.
        """
        if event == "line":
            if self.check_interrupt_vis and not self.camera_moving:
                raise IOChangeException
        return self.check_interrupt

    def _get_camera_object(self):
        """Gets the camera object from the viewer and updates the movement state if it has changed."""

        data = self.vis["renderingState/camera"].read()
        if data is None:
            return None
        else:
            if None in [v for k, v in data["object"].items()]:
                print(data["object"])
                import ipdb

                ipdb.set_trace()
                pass

        camera_object = data["object"]
        render_time = self.vis["renderingState/render_time"].read()

        if render_time is not None:
            if (
                self.prev_camera_matrix is not None and np.allclose(camera_object["matrix"], self.prev_camera_matrix)
            ) and (self.prev_render_time == render_time):
                self.camera_moving = False
            else:
                self.prev_camera_matrix = camera_object["matrix"]
                self.prev_render_time = render_time
                self.camera_moving = True
        else:
            if self.prev_camera_matrix is not None and np.allclose(camera_object["matrix"], self.prev_camera_matrix):
                self.camera_moving = False
            else:
                self.prev_camera_matrix = camera_object["matrix"]
                self.camera_moving = True

        output_type = self.vis["renderingState/output_choice"].read()
        if output_type is None:
            output_type = OutputTypes.INIT
        if self.prev_output_type != output_type:
            self.camera_moving = True

        colormap_type = self.vis["renderingState/colormap_choice"].read()
        if self.prev_colormap_type != colormap_type:
            self.camera_moving = True

        colormap_range = self.vis["renderingState/colormap_range"].read()
        if self.prev_colormap_range != colormap_range:
            self.camera_moving = True

        colormap_invert = self.vis["renderingState/colormap_invert"].read()
        if self.prev_colormap_invert != colormap_invert:
            self.camera_moving = True

        colormap_normalize = self.vis["renderingState/colormap_normalize"].read()
        if self.prev_colormap_normalize != colormap_normalize:
            self.camera_moving = True

        crop_bg_color = self.vis["renderingState/crop_bg_color"].read()
        if self.prev_crop_enabled:
            if self.prev_crop_bg_color != crop_bg_color:
                self.camera_moving = True

        crop_scale = self.vis["renderingState/crop_scale"].read()
        if self.prev_crop_enabled:
            if self.prev_crop_scale != crop_scale:
                self.camera_moving = True

        crop_center = self.vis["renderingState/crop_center"].read()
        if self.prev_crop_enabled:
            if self.prev_crop_center != crop_center:
                self.camera_moving = True

        return camera_object

    def _apply_colormap(self, outputs: Dict[str, Any], colors: torch.Tensor = None, eps=1e-6):
        """Determines which colormap to use based on set colormap type

        Args:
            outputs: the output tensors for which to apply colormaps on
            colors: is only set if colormap is for semantics. Defaults to None.
            eps: epsilon to handle floating point comparisons
        """
        if self.output_list:
            reformatted_output = self._process_invalid_output(self.prev_output_type)

        if reformatted_output == 'deformation':
            selected_output = outputs[reformatted_output]
            selected_output *= 4  # Make colors more pronounced
            selected_output = apply_offset_colormap(selected_output)
            return selected_output

        # default for rgb images
        if self.prev_colormap_type == ColormapTypes.DEFAULT and outputs[reformatted_output].shape[-1] == 3:
            return outputs[reformatted_output]

        # rendering depth outputs
<<<<<<< HEAD
        if self.prev_colormap_type == ColormapTypes.DEPTH or (
                self.prev_colormap_type == ColormapTypes.DEFAULT
                and outputs[reformatted_output].dtype == torch.float
                and (torch.max(outputs[reformatted_output]) - 1.0) > eps  # handle floating point arithmetic
        ):
            accumulation_str = (
                OutputTypes.ACCUMULATION
                if OutputTypes.ACCUMULATION in self.output_list
                else OutputTypes.ACCUMULATION_FINE
            )
            return colormaps.apply_depth_colormap(outputs[reformatted_output], accumulation=outputs[accumulation_str])

        # rendering accumulation outputs
        if self.prev_colormap_type == ColormapTypes.TURBO or (
                self.prev_colormap_type == ColormapTypes.DEFAULT and outputs[reformatted_output].dtype == torch.float
        ):
            return colormaps.apply_colormap(outputs[reformatted_output])

        # rendering semantic outputs
        if self.prev_colormap_type == ColormapTypes.SEMANTIC or (
                self.prev_colormap_type == ColormapTypes.DEFAULT and outputs[reformatted_output].dtype == torch.int
        ):
=======
        if outputs[reformatted_output].shape[-1] == 1 and outputs[reformatted_output].dtype == torch.float:
            output = outputs[reformatted_output]
            if self.prev_colormap_normalize:
                output = output - torch.min(output)
                output = output / (torch.max(output) + eps)
            output = output * (self.prev_colormap_range[1] - self.prev_colormap_range[0]) + self.prev_colormap_range[0]
            output = torch.clip(output, 0, 1)
            if self.prev_colormap_invert:
                output = 1 - output
            if self.prev_colormap_type == ColormapTypes.DEFAULT:
                return colormaps.apply_colormap(output, cmap=ColormapTypes.TURBO.value)
            return colormaps.apply_colormap(output, cmap=self.prev_colormap_type)

        # rendering semantic outputs
        if outputs[reformatted_output].dtype == torch.int:
>>>>>>> 9808ebbc
            logits = outputs[reformatted_output]
            labels = torch.argmax(torch.nn.functional.softmax(logits, dim=-1), dim=-1)  # type: ignore
            assert colors is not None
            return colors[labels]

        # rendering boolean outputs
<<<<<<< HEAD
        if self.prev_colormap_type == ColormapTypes.BOOLEAN or (
                self.prev_colormap_type == ColormapTypes.DEFAULT and outputs[reformatted_output].dtype == torch.bool
        ):
=======
        if outputs[reformatted_output].dtype == torch.bool:
>>>>>>> 9808ebbc
            return colormaps.apply_boolean_colormap(outputs[reformatted_output])

        raise NotImplementedError

    async def send_webrtc_answer(self, data):
        """Setup the webrtc connection."""

        # returns the description to for WebRTC to the specific websocket connection
        offer = RTCSessionDescription(data["sdp"], data["type"])

        if self.config.local:
            pc = RTCPeerConnection()
        else:
<<<<<<< HEAD
            ice_servers = [
                RTCIceServer(urls="stun:stun.l.google.com:19302"),
                RTCIceServer(urls="stun:openrelay.metered.ca:80"),
                RTCIceServer(
                    urls="turn:openrelay.metered.ca:80", username="openrelayproject", credential="openrelayproject"
                ),
                RTCIceServer(
                    urls="turn:openrelay.metered.ca:443", username="openrelayproject", credential="openrelayproject"
                ),
                RTCIceServer(
                    urls="turn:openrelay.metered.ca:443?transport=tcp",
                    username="openrelayproject",
                    credential="openrelayproject",
                ),
            ]

        pc = RTCPeerConnection()
=======
            if self.config.skip_openrelay:
                ice_servers = [
                    RTCIceServer(urls="stun:stun.l.google.com:19302"),
                ]
            else:
                ice_servers = [
                    RTCIceServer(urls="stun:stun.l.google.com:19302"),
                    RTCIceServer(urls="stun:openrelay.metered.ca:80"),
                    RTCIceServer(
                        urls="turn:openrelay.metered.ca:80", username="openrelayproject", credential="openrelayproject"
                    ),
                    RTCIceServer(
                        urls="turn:openrelay.metered.ca:443", username="openrelayproject", credential="openrelayproject"
                    ),
                    RTCIceServer(
                        urls="turn:openrelay.metered.ca:443?transport=tcp",
                        username="openrelayproject",
                        credential="openrelayproject",
                    ),
                ]

            pc = RTCPeerConnection(configuration=RTCConfiguration(iceServers=ice_servers))
>>>>>>> 9808ebbc
        self.pcs.add(pc)

        video = SingleFrameStreamTrack()
        self.video_tracks.add(video)
        video_sender = pc.addTrack(video)
        print(f"viewer using video/{self.config.codec}")
        force_codec(pc, video_sender, f"video/{self.config.codec}")

        await pc.setRemoteDescription(offer)
        answer = await pc.createAnswer()
        await pc.setLocalDescription(answer)

        self.vis_webrtc_thread["webrtc/answer"].write(
            {"sdp": pc.localDescription.sdp, "type": pc.localDescription.type}
        )
        self.vis_webrtc_thread["webrtc/answer"].delete()

        # continually exchange media
        while True:
            await asyncio.sleep(1)
            if self.kill_webrtc_signal:
                self.kill_webrtc_signal = False
                return

    def set_image(self, image):
        """Write the image over webrtc."""
        for video_track in self.video_tracks:
            video_track.put_frame(image)

    def _send_output_to_viewer(self, outputs: Dict[str, Any], colors: torch.Tensor = None):
        """Chooses the correct output and sends it to the viewer

        Args:
            outputs: the dictionary of outputs to choose from, from the graph
            colors: is only set if colormap is for semantics. Defaults to None.
        """
        if self.output_list is None:
            self.output_list = list(outputs.keys())
            viewer_output_list = list(np.copy(self.output_list))
            # remapping rgb_fine -> rgb for all cases just so that we dont have 2 of them in the options
            if OutputTypes.RGB_FINE in self.output_list:
                viewer_output_list.remove(OutputTypes.RGB_FINE)
            viewer_output_list.insert(0, OutputTypes.RGB)
            self.vis["renderingState/output_options"].write(viewer_output_list)

        reformatted_output = self._process_invalid_output(self.prev_output_type)
        # re-register colormaps and send to viewer
        if self.output_type_changed or self.prev_colormap_type is None:
            self.prev_colormap_type = ColormapTypes.DEFAULT
<<<<<<< HEAD
            colormap_options = [ColormapTypes.DEFAULT]
            if (
                    outputs[reformatted_output].shape[-1] != 3
                    and outputs[reformatted_output].dtype == torch.float
                    and (torch.max(outputs[reformatted_output]) - 1.0) <= eps  # handle floating point arithmetic
            ):
                # accumulation can also include depth
                colormap_options.extend(["depth"])
=======
            colormap_options = []
            if outputs[reformatted_output].shape[-1] == 3:
                colormap_options = [ColormapTypes.DEFAULT]
            if outputs[reformatted_output].shape[-1] == 1 and outputs[reformatted_output].dtype == torch.float:
                colormap_options = list(ColormapTypes)
>>>>>>> 9808ebbc
            self.output_type_changed = False
            self.vis["renderingState/colormap_choice"].write(self.prev_colormap_type)
            self.vis["renderingState/colormap_options"].write(colormap_options)
        selected_output = (self._apply_colormap(outputs, colors) * 255).type(torch.uint8)
        image = selected_output.cpu().numpy()
        self.set_image(image)

    def _update_viewer_stats(self, render_time: float, num_rays: int, image_height: int, image_width: int) -> None:
        """Function that calculates and populates all the rendering statistics accordingly

        Args:
            render_time: total time spent rendering current view
            num_rays: number of rays rendered
            image_height: resolution of the current view
            image_width: resolution of the current view
        """
        render_time = max(0.0001, render_time)  # Ensure render_time is never 0
        writer.put_time(
            name=EventName.VIS_RAYS_PER_SEC, duration=num_rays / render_time, step=self.step, avg_over_steps=True
        )
        is_training = self.vis["renderingState/isTraining"].read()
        self.vis["renderingState/eval_res"].write(f"{image_height}x{image_width}px")
        if is_training is None or is_training:
            # process remaining training ETA
            self.vis["renderingState/train_eta"].write(GLOBAL_BUFFER["events"].get(EventName.ETA.value, "Starting"))
            # process ratio time spent on vis vs train
            if (
                    EventName.ITER_VIS_TIME.value in GLOBAL_BUFFER["events"]
                    and EventName.ITER_TRAIN_TIME.value in GLOBAL_BUFFER["events"]
            ):
                vis_time = GLOBAL_BUFFER["events"][EventName.ITER_VIS_TIME.value]["avg"]
                train_time = GLOBAL_BUFFER["events"][EventName.ITER_TRAIN_TIME.value]["avg"]
                vis_train_ratio = f"{int(vis_time / train_time * 100)}% spent on viewer"
                self.vis["renderingState/vis_train_ratio"].write(vis_train_ratio)
            else:
                self.vis["renderingState/vis_train_ratio"].write("Starting")
        else:
            self.vis["renderingState/train_eta"].write("Paused")
            self.vis["renderingState/vis_train_ratio"].write("100% spent on viewer")

    def _calculate_image_res(self, camera_object, is_training: bool) -> Optional[Tuple[int, int]]:
        """Calculate the maximum image height that can be rendered in the time budget

        Args:
            camera_object: the camera object to use for rendering
            is_training: whether or not we are training
        Returns:
            image_height: the maximum image height that can be rendered in the time budget
            image_width: the maximum image width that can be rendered in the time budget
        """
        max_resolution = self.vis["renderingState/maxResolution"].read()
        if max_resolution:
            self.max_resolution = max_resolution

        if self.camera_moving or not is_training:
            target_train_util = 0
        else:
            target_train_util = self.vis["renderingState/targetTrainUtil"].read()
            if target_train_util is None:
                target_train_util = 0.9

        if EventName.TRAIN_RAYS_PER_SEC.value in GLOBAL_BUFFER["events"]:
            train_rays_per_sec = GLOBAL_BUFFER["events"][EventName.TRAIN_RAYS_PER_SEC.value]["avg"]
        elif not is_training:
            train_rays_per_sec = (
                80000  # TODO(eventually find a way to not hardcode. case where there are no prior training steps)
            )
        else:
            return None, None
        if EventName.VIS_RAYS_PER_SEC.value in GLOBAL_BUFFER["events"]:
            vis_rays_per_sec = GLOBAL_BUFFER["events"][EventName.VIS_RAYS_PER_SEC.value]["avg"]
        else:
            vis_rays_per_sec = train_rays_per_sec

        current_fps = self.moving_fps if self.camera_moving else self.static_fps

        # calculate number of rays that can be rendered given the target fps
        num_vis_rays = vis_rays_per_sec / current_fps * (1 - target_train_util)

        aspect_ratio = camera_object["aspect"]

        if not self.camera_moving and not is_training:
            image_height = self.max_resolution
        else:
            image_height = (num_vis_rays / aspect_ratio) ** 0.5
            image_height = int(round(image_height, -1))
            image_height = max(min(self.max_resolution, image_height), 30)
        image_width = int(image_height * aspect_ratio)
        if image_width > self.max_resolution:
            image_width = self.max_resolution
            image_height = int(image_width / aspect_ratio)
        if self.config.codec != "VP8":
            # force even values to allow hardware encoder usage
            quantize = 2
            image_width = int(image_width / quantize) * quantize
            image_height = int(image_height / quantize) * quantize
        return image_height, image_width

    def _process_invalid_output(self, output_type: str) -> str:
        """Check to see whether we are in the corner case of RGB; if still invalid, throw error
        Returns correct string mapping given improperly formatted output_type.

        Args:
            output_type: reformatted output type
        """
        if output_type == OutputTypes.INIT:
            output_type = OutputTypes.RGB

        # check if rgb or rgb_fine should be the case TODO: add other checks here
        attempted_output_type = output_type
        if output_type not in self.output_list and output_type == OutputTypes.RGB:
            output_type = OutputTypes.RGB_FINE

        # check if output_type is not in list
        if output_type not in self.output_list:
            assert (
                NotImplementedError
            ), f"Output {attempted_output_type} not in list. Tried to reformat as {output_type} but still not found."
        return output_type

    @profiler.time_function
    def _render_image_in_viewer(self, camera_object, graph: Model, is_training: bool) -> None:
        # pylint: disable=too-many-statements
        """
        Draw an image using the current camera pose from the viewer.
        The image is sent of a TCP connection and then uses WebRTC to send it to the viewer.

        Args:
            graph: current checkpoint of model
        """
        # Check that timestamp is newer than the last one
        if int(camera_object["timestamp"]) < self.prev_camera_timestamp:
            return

        self.prev_camera_timestamp = int(camera_object["timestamp"])

        # check and perform output type updates
        output_type = self.vis["renderingState/output_choice"].read()
        output_type = OutputTypes.INIT if output_type is None else output_type
        self.output_type_changed = self.prev_output_type != output_type
        self.prev_output_type = output_type

        # check and perform colormap type updates
        colormap_type = self.vis["renderingState/colormap_choice"].read()
        self.prev_colormap_type = colormap_type

        colormap_invert = self.vis["renderingState/colormap_invert"].read()
        self.prev_colormap_invert = colormap_invert

        colormap_normalize = self.vis["renderingState/colormap_normalize"].read()
        self.prev_colormap_normalize = colormap_normalize

        colormap_range = self.vis["renderingState/colormap_range"].read()
        self.prev_colormap_range = colormap_range

        # update render aabb
        try:
            self._update_render_aabb(graph)
        except RuntimeError as e:
            self.vis["renderingState/log_errors"].write("Got an Error while trying to update aabb crop")
            print(f"Error: {e}")

            time.sleep(0.5)  # sleep to allow buffer to reset

        # Calculate camera pose and intrinsics
        try:
            image_height, image_width = self._calculate_image_res(camera_object, is_training)
        except ZeroDivisionError as e:
            self.vis["renderingState/log_errors"].write("Error: Screen too small; no rays intersecting scene.")
            time.sleep(0.03)  # sleep to allow buffer to reset
            print(f"Error: {e}")
            return

        if image_height is None:
            return

        intrinsics_matrix, camera_to_world_h = get_intrinsics_matrix_and_camera_to_world_h(
            camera_object, image_height=image_height, image_width=image_width
        )

        camera_to_world = camera_to_world_h[:3, :]
        camera_to_world = torch.stack(
            [
                camera_to_world[0, :],
                camera_to_world[2, :],
                camera_to_world[1, :],
            ],
            dim=0,
        )

        camera_type_msg = camera_object["camera_type"]
        if camera_type_msg == "perspective":
            camera_type = CameraType.PERSPECTIVE
        elif camera_type_msg == "fisheye":
            camera_type = CameraType.FISHEYE
        elif camera_type_msg == "equirectangular":
            camera_type = CameraType.EQUIRECTANGULAR
        else:
            camera_type = CameraType.PERSPECTIVE

        camera = Cameras(
            fx=intrinsics_matrix[0, 0],
            fy=intrinsics_matrix[1, 1],
            cx=intrinsics_matrix[0, 2],
            cy=intrinsics_matrix[1, 2],
            camera_type=camera_type,
            camera_to_worlds=camera_to_world[None, ...],
            times=torch.tensor([float(self.prev_render_time)]),
        )
        camera = camera.to(graph.device)

        timestep = (int(self.step / self.config.steps_per_timestep)) % self.config.n_timesteps

        timesteps = timestep * torch.ones(
            (camera.image_height[0], camera.image_width[0]), device=graph.device, dtype=torch.int32
        )
        camera_ray_bundle = camera.generate_rays(camera_indices=0, timesteps=timesteps, aabb_box=graph.render_aabb)
        graph.eval()

        check_thread = CheckThread(state=self)
        render_thread = RenderThread(state=self, graph=graph, camera_ray_bundle=camera_ray_bundle)

        check_thread.daemon = True
        render_thread.daemon = True

        with TimeWriter(None, None, write=False) as vis_t:
            check_thread.start()
            render_thread.start()
            try:
                render_thread.join()
                check_thread.join()
            except IOChangeException:
                del camera_ray_bundle
                torch.cuda.empty_cache()
            except RuntimeError as e:
                self.vis["renderingState/log_errors"].write(
                    "Error: GPU out of memory. Reduce resolution to prevent viewer from crashing."
                )
                print(f"Error: {e}")
                del camera_ray_bundle
                camera_ray_bundle = None
                torch.cuda.empty_cache()
                time.sleep(0.5)  # sleep to allow buffer to reset

        graph.train()
        outputs = render_thread.vis_outputs
        if outputs is not None and camera_ray_bundle is not None:
            colors = graph.colors if hasattr(graph, "colors") else None
            self._send_output_to_viewer(outputs, colors=colors)
            self._update_viewer_stats(
                vis_t.duration, num_rays=len(camera_ray_bundle), image_height=image_height, image_width=image_width
            )<|MERGE_RESOLUTION|>--- conflicted
+++ resolved
@@ -198,11 +198,6 @@
             render_time = self.state.vis["renderingState/render_time"].read()
             if data is not None:
                 camera_object = data["object"]
-<<<<<<< HEAD
-                if self.state.prev_camera_matrix is None or (
-                        not np.allclose(camera_object["matrix"], self.state.prev_camera_matrix)
-                        and not self.state.prev_moving
-=======
                 if (
                     self.state.prev_camera_matrix is None
                     or (
@@ -210,7 +205,6 @@
                         and not self.state.prev_moving
                     )
                     or (render_time is not None and render_time != self.state.prev_render_time)
->>>>>>> 9808ebbc
                 ):
                     self.state.check_interrupt_vis = True
                     self.state.prev_moving = True
@@ -663,30 +657,6 @@
             return outputs[reformatted_output]
 
         # rendering depth outputs
-<<<<<<< HEAD
-        if self.prev_colormap_type == ColormapTypes.DEPTH or (
-                self.prev_colormap_type == ColormapTypes.DEFAULT
-                and outputs[reformatted_output].dtype == torch.float
-                and (torch.max(outputs[reformatted_output]) - 1.0) > eps  # handle floating point arithmetic
-        ):
-            accumulation_str = (
-                OutputTypes.ACCUMULATION
-                if OutputTypes.ACCUMULATION in self.output_list
-                else OutputTypes.ACCUMULATION_FINE
-            )
-            return colormaps.apply_depth_colormap(outputs[reformatted_output], accumulation=outputs[accumulation_str])
-
-        # rendering accumulation outputs
-        if self.prev_colormap_type == ColormapTypes.TURBO or (
-                self.prev_colormap_type == ColormapTypes.DEFAULT and outputs[reformatted_output].dtype == torch.float
-        ):
-            return colormaps.apply_colormap(outputs[reformatted_output])
-
-        # rendering semantic outputs
-        if self.prev_colormap_type == ColormapTypes.SEMANTIC or (
-                self.prev_colormap_type == ColormapTypes.DEFAULT and outputs[reformatted_output].dtype == torch.int
-        ):
-=======
         if outputs[reformatted_output].shape[-1] == 1 and outputs[reformatted_output].dtype == torch.float:
             output = outputs[reformatted_output]
             if self.prev_colormap_normalize:
@@ -702,20 +672,13 @@
 
         # rendering semantic outputs
         if outputs[reformatted_output].dtype == torch.int:
->>>>>>> 9808ebbc
             logits = outputs[reformatted_output]
             labels = torch.argmax(torch.nn.functional.softmax(logits, dim=-1), dim=-1)  # type: ignore
             assert colors is not None
             return colors[labels]
 
         # rendering boolean outputs
-<<<<<<< HEAD
-        if self.prev_colormap_type == ColormapTypes.BOOLEAN or (
-                self.prev_colormap_type == ColormapTypes.DEFAULT and outputs[reformatted_output].dtype == torch.bool
-        ):
-=======
         if outputs[reformatted_output].dtype == torch.bool:
->>>>>>> 9808ebbc
             return colormaps.apply_boolean_colormap(outputs[reformatted_output])
 
         raise NotImplementedError
@@ -729,25 +692,6 @@
         if self.config.local:
             pc = RTCPeerConnection()
         else:
-<<<<<<< HEAD
-            ice_servers = [
-                RTCIceServer(urls="stun:stun.l.google.com:19302"),
-                RTCIceServer(urls="stun:openrelay.metered.ca:80"),
-                RTCIceServer(
-                    urls="turn:openrelay.metered.ca:80", username="openrelayproject", credential="openrelayproject"
-                ),
-                RTCIceServer(
-                    urls="turn:openrelay.metered.ca:443", username="openrelayproject", credential="openrelayproject"
-                ),
-                RTCIceServer(
-                    urls="turn:openrelay.metered.ca:443?transport=tcp",
-                    username="openrelayproject",
-                    credential="openrelayproject",
-                ),
-            ]
-
-        pc = RTCPeerConnection()
-=======
             if self.config.skip_openrelay:
                 ice_servers = [
                     RTCIceServer(urls="stun:stun.l.google.com:19302"),
@@ -769,8 +713,7 @@
                     ),
                 ]
 
-            pc = RTCPeerConnection(configuration=RTCConfiguration(iceServers=ice_servers))
->>>>>>> 9808ebbc
+            pc = RTCPeerConnection()
         self.pcs.add(pc)
 
         video = SingleFrameStreamTrack()
@@ -820,22 +763,11 @@
         # re-register colormaps and send to viewer
         if self.output_type_changed or self.prev_colormap_type is None:
             self.prev_colormap_type = ColormapTypes.DEFAULT
-<<<<<<< HEAD
-            colormap_options = [ColormapTypes.DEFAULT]
-            if (
-                    outputs[reformatted_output].shape[-1] != 3
-                    and outputs[reformatted_output].dtype == torch.float
-                    and (torch.max(outputs[reformatted_output]) - 1.0) <= eps  # handle floating point arithmetic
-            ):
-                # accumulation can also include depth
-                colormap_options.extend(["depth"])
-=======
             colormap_options = []
             if outputs[reformatted_output].shape[-1] == 3:
                 colormap_options = [ColormapTypes.DEFAULT]
             if outputs[reformatted_output].shape[-1] == 1 and outputs[reformatted_output].dtype == torch.float:
                 colormap_options = list(ColormapTypes)
->>>>>>> 9808ebbc
             self.output_type_changed = False
             self.vis["renderingState/colormap_choice"].write(self.prev_colormap_type)
             self.vis["renderingState/colormap_options"].write(colormap_options)
