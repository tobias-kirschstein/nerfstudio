# Copyright 2022 The Nerfstudio Team. All rights reserved.
#
# Licensed under the Apache License, Version 2.0 (the "License");
# you may not use this file except in compliance with the License.
# You may obtain a copy of the License at
#
#     http://www.apache.org/licenses/LICENSE-2.0
#
# Unless required by applicable law or agreed to in writing, software
# distributed under the License is distributed on an "AS IS" BASIS,
# WITHOUT WARRANTIES OR CONDITIONS OF ANY KIND, either express or implied.
# See the License for the specific language governing permissions and
# limitations under the License.

"""
Collection of sampling strategies
"""

from abc import abstractmethod
from typing import Callable, List, Optional, Tuple

import nerfacc
import torch
from nerfacc import OccupancyGrid
from nerfstudio.cameras.frustum import TorchFrustum
from nerfstudio.cameras.rays import Frustums, RayBundle, RaySamples
from torch import nn
from torchtyping import TensorType


class Sampler(nn.Module):
    """Generate Samples

    Args:
        num_samples: number of samples to take
    """

    def __init__(
            self,
            num_samples: Optional[int] = None,
    ) -> None:
        super().__init__()
        self.num_samples = num_samples

    @abstractmethod
    def generate_ray_samples(self) -> RaySamples:
        """Generate Ray Samples"""

    def forward(self, *args, **kwargs) -> RaySamples:
        """Generate ray samples"""
        return self.generate_ray_samples(*args, **kwargs)


class SpacedSampler(Sampler):
    """Sample points according to a function.

    Args:
        num_samples: Number of samples per ray
        spacing_fn: Function that dictates sample spacing (ie `lambda x : x` is uniform).
        spacing_fn_inv: The inverse of spacing_fn.
        train_stratified: Use stratified sampling during training. Defaults to True
        single_jitter: Use a same random jitter for all samples along a ray. Defaults to False
    """

    def __init__(
            self,
            spacing_fn: Callable,
            spacing_fn_inv: Callable,
            num_samples: Optional[int] = None,
            train_stratified=True,
            single_jitter=False,
    ) -> None:
        super().__init__(num_samples=num_samples)
        self.train_stratified = train_stratified
        self.single_jitter = single_jitter
        self.spacing_fn = spacing_fn
        self.spacing_fn_inv = spacing_fn_inv

    def generate_ray_samples(
            self,
            ray_bundle: Optional[RayBundle] = None,
            num_samples: Optional[int] = None,
    ) -> RaySamples:
        """Generates position samples according to spacing function.

        Args:
            ray_bundle: Rays to generate samples for
            num_samples: Number of samples per ray

        Returns:
            Positions and deltas for samples along a ray
        """
        assert ray_bundle is not None
        assert ray_bundle.nears is not None, "SpacedSampler requires rays to have nears and fars! Check enable_collider and collider_params!"
        assert ray_bundle.fars is not None

        num_samples = num_samples or self.num_samples
        assert num_samples is not None
        num_rays = ray_bundle.origins.shape[0]

        bins = torch.linspace(0.0, 1.0, num_samples + 1).to(ray_bundle.origins.device)[None, ...]  # [1, num_samples+1]

        # TODO More complicated than it needs to be.
        if self.train_stratified and self.training:
            if self.single_jitter:
                t_rand = torch.rand((num_rays, 1), dtype=bins.dtype, device=bins.device)
            else:
                t_rand = torch.rand((num_rays, num_samples + 1), dtype=bins.dtype, device=bins.device)
            bin_centers = (bins[..., 1:] + bins[..., :-1]) / 2.0
            bin_upper = torch.cat([bin_centers, bins[..., -1:]], -1)
            bin_lower = torch.cat([bins[..., :1], bin_centers], -1)
            bins = bin_lower + (bin_upper - bin_lower) * t_rand

        s_near, s_far = (self.spacing_fn(x) for x in (ray_bundle.nears, ray_bundle.fars))
        spacing_to_euclidean_fn = lambda x: self.spacing_fn_inv(x * s_far + (1 - x) * s_near)
        euclidean_bins = spacing_to_euclidean_fn(bins)  # [num_rays, num_samples+1]

        ray_samples = ray_bundle.get_ray_samples(
            bin_starts=euclidean_bins[..., :-1, None],
            bin_ends=euclidean_bins[..., 1:, None],
            spacing_starts=bins[..., :-1, None],
            spacing_ends=bins[..., 1:, None],
            spacing_to_euclidean_fn=spacing_to_euclidean_fn,
        )

        return ray_samples


class UniformSampler(SpacedSampler):
    """Sample uniformly along a ray

    Args:
        num_samples: Number of samples per ray
        train_stratified: Use stratified sampling during training. Defaults to True
        single_jitter: Use a same random jitter for all samples along a ray. Defaults to False
    """

    def __init__(
            self,
            num_samples: Optional[int] = None,
            train_stratified=True,
            single_jitter=False,
    ) -> None:
        super().__init__(
            num_samples=num_samples,
            spacing_fn=lambda x: x,
            spacing_fn_inv=lambda x: x,
            train_stratified=train_stratified,
            single_jitter=single_jitter,
        )


class LinearDisparitySampler(SpacedSampler):
    """Sample linearly in disparity along a ray

    Args:
        num_samples: Number of samples per ray
        train_stratified: Use stratified sampling during training. Defaults to True
        single_jitter: Use a same random jitter for all samples along a ray. Defaults to False
    """

    def __init__(
            self,
            num_samples: Optional[int] = None,
            train_stratified=True,
            single_jitter=False,
    ) -> None:
        super().__init__(
            num_samples=num_samples,
            spacing_fn=lambda x: 1 / x,
            spacing_fn_inv=lambda x: 1 / x,
            train_stratified=train_stratified,
            single_jitter=single_jitter,
        )


class SqrtSampler(SpacedSampler):
    """Square root sampler along a ray

    Args:
        num_samples: Number of samples per ray
        train_stratified: Use stratified sampling during training. Defaults to True
    """

    def __init__(
            self,
            num_samples: Optional[int] = None,
            train_stratified=True,
            single_jitter=False,
    ) -> None:
        super().__init__(
            num_samples=num_samples,
            spacing_fn=torch.sqrt,
            spacing_fn_inv=lambda x: x ** 2,
            train_stratified=train_stratified,
            single_jitter=single_jitter,
        )


class LogSampler(SpacedSampler):
    """Log sampler along a ray

    Args:
        num_samples: Number of samples per ray
        train_stratified: Use stratified sampling during training. Defaults to True
    """

    def __init__(
            self,
            num_samples: Optional[int] = None,
            train_stratified=True,
            single_jitter=False,
    ) -> None:
        super().__init__(
            num_samples=num_samples,
            spacing_fn=torch.log,
            spacing_fn_inv=torch.exp,
            train_stratified=train_stratified,
            single_jitter=single_jitter,
        )


class UniformLinDispPiecewiseSampler(SpacedSampler):
    """Piecewise sampler along a ray that allocates the first half of the samples uniformly and the second half
    using linearly in disparity spacing.


    Args:
        num_samples: Number of samples per ray
        train_stratified: Use stratified sampling during training. Defaults to True
        single_jitter: Use a same random jitter for all samples along a ray. Defaults to False
    """

    def __init__(
            self,
            num_samples: Optional[int] = None,
            train_stratified=True,
            single_jitter=False,
    ) -> None:
        super().__init__(
            num_samples=num_samples,
            spacing_fn=lambda x: torch.where(x < 1, x / 2, 1 - 1 / (2 * x)),
            spacing_fn_inv=lambda x: torch.where(x < 0.5, 2 * x, 1 / (2 - 2 * x)),
            train_stratified=train_stratified,
            single_jitter=single_jitter,
        )


class PDFSampler(Sampler):
    """Sample based on probability distribution

    Args:
        num_samples: Number of samples per ray
        train_stratified: Randomize location within each bin during training.
        single_jitter: Use a same random jitter for all samples along a ray. Defaults to False
        include_original: Add original samples to ray.
        histogram_padding: Amount to weights prior to computing PDF.
    """

    def __init__(
            self,
            num_samples: Optional[int] = None,
            train_stratified: bool = True,
            single_jitter: bool = False,
            include_original: bool = True,
            histogram_padding: float = 0.01,
    ) -> None:
        super().__init__(num_samples=num_samples)
        self.train_stratified = train_stratified
        self.include_original = include_original
        self.histogram_padding = histogram_padding
        self.single_jitter = single_jitter

    def generate_ray_samples(
            self,
            ray_bundle: Optional[RayBundle] = None,
            ray_samples: Optional[RaySamples] = None,
            weights: TensorType[..., "num_samples", 1] = None,
            num_samples: Optional[int] = None,
            eps: float = 1e-5,
    ) -> RaySamples:
        """Generates position samples given a distribution.

        Args:
            ray_bundle: Rays to generate samples for
            ray_samples: Existing ray samples
            weights: Weights for each bin
            num_samples: Number of samples per ray
            eps: Small value to prevent numerical issues.

        Returns:
            Positions and deltas for samples along a ray
        """

        if ray_samples is None or ray_bundle is None:
            raise ValueError("ray_samples and ray_bundle must be provided")

        num_samples = num_samples or self.num_samples
        assert num_samples is not None
        num_bins = num_samples + 1

        weights = weights[..., 0] + self.histogram_padding

        # Add small offset to rays with zero weight to prevent NaNs
        weights_sum = torch.sum(weights, dim=-1, keepdim=True)
        padding = torch.relu(eps - weights_sum)
        weights = weights + padding / weights.shape[-1]
        weights_sum += padding

        pdf = weights / weights_sum
        cdf = torch.min(torch.ones_like(pdf), torch.cumsum(pdf, dim=-1))
        cdf = torch.cat([torch.zeros_like(cdf[..., :1]), cdf], dim=-1)

        if self.train_stratified and self.training:
            # Stratified samples between 0 and 1
            u = torch.linspace(0.0, 1.0 - (1.0 / num_bins), steps=num_bins, device=cdf.device)
            u = u.expand(size=(*cdf.shape[:-1], num_bins))
            if self.single_jitter:
                rand = torch.rand((*cdf.shape[:-1], 1), device=cdf.device) / num_bins
            else:
                rand = torch.rand((*cdf.shape[:-1], num_samples + 1), device=cdf.device) / num_bins
            u = u + rand
        else:
            # Uniform samples between 0 and 1
            u = torch.linspace(0.0, 1.0 - (1.0 / num_bins), steps=num_bins, device=cdf.device)
            u = u + 1.0 / (2 * num_bins)
            u = u.expand(size=(*cdf.shape[:-1], num_bins))
        u = u.contiguous()

        assert (
                ray_samples.spacing_starts is not None and ray_samples.spacing_ends is not None
        ), "ray_sample spacing_starts and spacing_ends must be provided"
        assert ray_samples.spacing_to_euclidean_fn is not None, "ray_samples.spacing_to_euclidean_fn must be provided"
        existing_bins = torch.cat(
            [
                ray_samples.spacing_starts[..., 0],
                ray_samples.spacing_ends[..., -1:, 0],
            ],
            dim=-1,
        )

        inds = torch.searchsorted(cdf, u, side="right")
        below = torch.clamp(inds - 1, 0, existing_bins.shape[-1] - 1)
        above = torch.clamp(inds, 0, existing_bins.shape[-1] - 1)
        cdf_g0 = torch.gather(cdf, -1, below)
        bins_g0 = torch.gather(existing_bins, -1, below)
        cdf_g1 = torch.gather(cdf, -1, above)
        bins_g1 = torch.gather(existing_bins, -1, above)

        t = torch.clip(torch.nan_to_num((u - cdf_g0) / (cdf_g1 - cdf_g0), 0), 0, 1)
        bins = bins_g0 + t * (bins_g1 - bins_g0)

        if self.include_original:
            bins, _ = torch.sort(torch.cat([existing_bins, bins], -1), -1)

        # Stop gradients
        bins = bins.detach()

        euclidean_bins = ray_samples.spacing_to_euclidean_fn(bins)

        ray_samples = ray_bundle.get_ray_samples(
            bin_starts=euclidean_bins[..., :-1, None],
            bin_ends=euclidean_bins[..., 1:, None],
            spacing_starts=bins[..., :-1, None],
            spacing_ends=bins[..., 1:, None],
            spacing_to_euclidean_fn=ray_samples.spacing_to_euclidean_fn,
        )

        return ray_samples


class VolumetricSampler(Sampler):
    """Sampler inspired by the one proposed in the Instant-NGP paper.
    Generates samples along a ray by sampling the occupancy field.
    Optionally removes occluded samples if the density_fn is provided.

    Args:
    occupancy_grid: Occupancy grid to sample from.
    density_fn: Function that evaluates density at a given point.
    scene_aabb: Axis-aligned bounding box of the scene, should be set to None if the scene is unbounded.
    view_frustum_culling: Filters out points that are seen by less than the specified number of cameras
    """

    def __init__(
            self,
            occupancy_grid: Optional[OccupancyGrid] = None,
            density_fn: Optional[Callable[[TensorType[..., 3]], TensorType[..., 1]]] = None,
            scene_aabb: Optional[TensorType[2, 3]] = None,
            camera_frustums: Optional[List[TorchFrustum]] = None,
            view_frustum_culling: Optional[int] = None
    ) -> None:

        super().__init__()
        self.scene_aabb = scene_aabb
        self.density_fn = density_fn
        self.occupancy_grid = occupancy_grid
        self.camera_frustums = camera_frustums
        self.view_frustum_culling = view_frustum_culling
        if self.scene_aabb is not None:
            self.scene_aabb = self.scene_aabb.to("cuda").flatten()
        print(self.scene_aabb)

        if camera_frustums is not None and view_frustum_culling is not None:
            camera_frustum_grid_resolution = self.occupancy_grid.resolution
            # self.camera_frustum_grid = torch.zeros(
            #     (camera_frustum_grid_resolution, camera_frustum_grid_resolution, camera_frustum_grid_resolution),
            #     dtype=torch.bool)
            grid_xs, grid_ys, grid_zs = torch.meshgrid(
                torch.linspace(scene_aabb[0][0], scene_aabb[1][0], steps=camera_frustum_grid_resolution[0]),
                torch.linspace(scene_aabb[0][1], scene_aabb[1][1], steps=camera_frustum_grid_resolution[1]),
                torch.linspace(scene_aabb[0][2], scene_aabb[1][2], steps=camera_frustum_grid_resolution[2])
            )
            grid_points = torch.stack([grid_xs, grid_ys, grid_zs], dim=-1).view(-1, 3).to(camera_frustums[0]._half_space_collection.offsets.device)
            visibility_masks = [camera_frustum.contains_points(grid_points) for camera_frustum in
                                self.camera_frustums]
            visibility_mask = torch.stack(visibility_masks).sum(dim=0) >= self.view_frustum_culling
            visibility_mask = visibility_mask.view(*camera_frustum_grid_resolution)
            self.camera_frustum_grid = visibility_mask
        else:
            self.camera_frustum_grid = None

    def get_sigma_fn(self, origins, directions) -> Optional[Callable]:
        """Returns a function that returns the density of a point.

        Args:
            origins: Origins of rays
            directions: Directions of rays
        Returns:
            Function that returns the density of a point or None if a density function is not provided.
        """

        if self.density_fn is None or not self.training:
            return None

        density_fn = self.density_fn

        def sigma_fn(t_starts, t_ends, ray_indices):
            t_origins = origins[ray_indices]
            t_dirs = directions[ray_indices]
            positions = t_origins + t_dirs * (t_starts + t_ends) / 2.0

            return density_fn(positions)

        return sigma_fn

    def generate_ray_samples(self) -> RaySamples:
        raise RuntimeError(
            "The VolumetricSampler fuses sample generation and density check together. Please call forward() directly."
        )

    # pylint: disable=arguments-differ
    def forward(
<<<<<<< HEAD
            self,
            ray_bundle: RayBundle,
            render_step_size: float,
            near_plane: float = 0.0,
            far_plane: Optional[float] = None,
            cone_angle: float = 0.0,
            early_stop_eps: float = 1e-4,
            alpha_thre: float = 1e-2
    ) -> Tuple[RaySamples, TensorType["total_samples", 3], TensorType["total_samples", 2]]:
=======
        self,
        ray_bundle: RayBundle,
        render_step_size: float,
        near_plane: float = 0.0,
        far_plane: Optional[float] = None,
        cone_angle: float = 0.0,
    ) -> Tuple[RaySamples, TensorType["total_samples",]]:
>>>>>>> b88747dd
        """Generate ray samples in a bounding box.

        Args:
            ray_bundle: Rays to generate samples for
            render_step_size: Minimum step size to use for rendering
            near_plane: Near plane for raymarching
            far_plane: Far plane for raymarching
            cone_angle: Cone angle for raymarching, set to 0 for uniform marching.

        Returns:
            a tuple of (ray_samples, packed_info, ray_indices)
            The ray_samples are packed, only storing the valid samples.
            The ray_indices contains the indices of the rays that each sample belongs to.
        """

        rays_o = ray_bundle.origins.contiguous()
        rays_d = ray_bundle.directions.contiguous()
        if ray_bundle.camera_indices is not None:
            camera_indices = ray_bundle.camera_indices.contiguous()
        else:
            camera_indices = None

<<<<<<< HEAD
        if ray_bundle.timesteps is not None:
            timesteps = ray_bundle.timesteps.contiguous()
        else:
            timesteps = None

        if self.camera_frustum_grid is not None:
            occupancy_grid = OccupancyGrid(self.occupancy_grid.roi_aabb, self.occupancy_grid.resolution, self.occupancy_grid.contraction_type)
            occupancy_grid._binary = self.occupancy_grid.binary & self.camera_frustum_grid
        else:
            occupancy_grid = self.occupancy_grid

        # TODO: In here, we also sample the occupancy grid. There it might be beneficial to have the timesteps as well
        packed_info, starts, ends = nerfacc.ray_marching(
=======
        ray_indices, starts, ends = nerfacc.ray_marching(
>>>>>>> b88747dd
            rays_o=rays_o,
            rays_d=rays_d,
            scene_aabb=self.scene_aabb,
            grid=occupancy_grid,
            # this is a workaround - using density causes crash and damage quality. should be fixed
            sigma_fn=None,  # self.get_sigma_fn(rays_o, rays_d),
            early_stop_eps=early_stop_eps,
            render_step_size=render_step_size,
            near_plane=near_plane,
            far_plane=far_plane,
            stratified=self.training,
            cone_angle=cone_angle,
            alpha_thre=alpha_thre,
        )
        num_samples = starts.shape[0]
        if num_samples == 0:
            # create a single fake sample and update packed_info accordingly
            # this says the last ray in packed_info has 1 sample, which starts and ends at 1
            ray_indices = torch.zeros((1,), dtype=torch.long, device=rays_o.device)
            starts = torch.ones((1, 1), dtype=starts.dtype, device=rays_o.device)
            ends = torch.ones((1, 1), dtype=ends.dtype, device=rays_o.device)

        origins = rays_o[ray_indices]
        dirs = rays_d[ray_indices]

        # Need to keep original camera_indices as well, as view frustum culling code requires it in an edge case
        if camera_indices is not None:
            valid_camera_indices = camera_indices[ray_indices]
        else:
            valid_camera_indices = None

        if timesteps is not None:
            valid_timesteps = timesteps[ray_indices]
        else:
            valid_timesteps = None

        # if False and self.camera_frustums is not None and self.view_frustum_culling is not None and num_samples > 0:
        #     # View Frustum Culling during inference:
        #     # Only keep ray samples that are seen by at least one train view
        #     # This is enabled automatically as soon as the dataparser provides the output for the corresponding
        #     # camera frustums that are needed for the visibility tests
        #
        #     n_rays = packed_info.shape[0]
        #     points = origins + starts * dirs
        #     # TODO: This is a Python loop, could be sped up more if done in PyTorch as well
        #     visibility_masks = [camera_frustum.contains_points(points) for camera_frustum in
        #                         self.camera_frustums]
        #     # visibility_mask = torch.stack(visibility_masks).any(dim=0)
        #     visibility_mask = torch.stack(visibility_masks).sum(dim=0) >= self.view_frustum_culling
        #
        #     if visibility_mask.sum() == 0:
        #         # Create a single fake sample that starts at 1 and ends at 1
        #         # However, need to ensure that still all rays are listed in packed_info
        #         # (otherwise the num_rays_per_sample will be off as suddenly rays are missing just because they
        #         #   don't have samples)
        #         # Hence, we keep all rays but set their samples cound to zero. Except for the last ray which contains
        #         # the fake sample to facilitate downstream processing
        #         packed_info[:, :] = 0
        #         packed_info[-1, 1] = 1
        #         starts = torch.ones((1, 1), dtype=starts.dtype, device=rays_o.device)
        #         ends = torch.ones((1, 1), dtype=ends.dtype, device=rays_o.device)
        #
        #         ray_indices = nerfacc.unpack_info(packed_info)
        #
        #         origins = rays_o[ray_indices]
        #         dirs = rays_d[ray_indices]
        #         if camera_indices is not None:
        #             valid_camera_indices = camera_indices[ray_indices]
        #
        #         if timesteps is not None:
        #             valid_timesteps = timesteps[ray_indices]
        #
        #     else:
        #         origins = origins[visibility_mask]
        #         dirs = dirs[visibility_mask]
        #         starts = starts[visibility_mask]
        #         ends = ends[visibility_mask]
        #         valid_camera_indices = valid_camera_indices[visibility_mask]
        #
        #         if valid_timesteps is not None:
        #             valid_timesteps = valid_timesteps[visibility_mask]
        #
        #         ray_indices = ray_indices[visibility_mask]
        #
        #         samples_per_ray = ray_indices.bincount(minlength=n_rays)
        #         cumsum = torch.concat([torch.zeros(1, device=packed_info.device, dtype=packed_info.dtype
        #                                            ), samples_per_ray.cumsum(0)[:-1]])
        #         packed_info = torch.stack([cumsum, samples_per_ray], dim=1).type(packed_info.dtype)

        zeros = torch.zeros_like(origins[:, :1])
        ray_samples = RaySamples(
            frustums=Frustums(
                origins=origins,
                directions=dirs,
                starts=starts,
                ends=ends,
                pixel_area=zeros,
            ),
            camera_indices=valid_camera_indices,
            timesteps=None if valid_timesteps is None else valid_timesteps.reshape(-1, 1)
        )
        return ray_samples, ray_indices


class ProposalNetworkSampler(Sampler):
    """Sampler that uses a proposal network to generate samples."""

    def __init__(
            self,
            num_proposal_samples_per_ray: Tuple[int] = (64,),
            num_nerf_samples_per_ray: int = 32,
            num_proposal_network_iterations: int = 2,
            single_jitter: bool = False,
            update_sched: Callable = lambda x: 1,
    ) -> None:
        super().__init__()
        self.num_proposal_samples_per_ray = num_proposal_samples_per_ray
        self.num_nerf_samples_per_ray = num_nerf_samples_per_ray
        self.num_proposal_network_iterations = num_proposal_network_iterations
        self.update_sched = update_sched
        if self.num_proposal_network_iterations < 1:
            raise ValueError("num_proposal_network_iterations must be >= 1")

        # samplers
        self.initial_sampler = UniformLinDispPiecewiseSampler(single_jitter=single_jitter)
        self.pdf_sampler = PDFSampler(include_original=False, single_jitter=single_jitter)

        self._anneal = 1.0
        self._steps_since_update = 0
        self._step = 0

    def set_anneal(self, anneal: float) -> None:
        """Set the anneal value for the proposal network."""
        self._anneal = anneal

    def step_cb(self, step):
        """Callback to register a training step has passed. This is used to keep track of the sampling schedule"""
        self._step = step
        self._steps_since_update += 1

    def generate_ray_samples(
            self,
            ray_bundle: Optional[RayBundle] = None,
            density_fns: Optional[List[Callable]] = None,
    ) -> Tuple[RaySamples, List, List]:
        assert ray_bundle is not None
        assert density_fns is not None

        weights_list = []
        ray_samples_list = []

        n = self.num_proposal_network_iterations
        weights = None
        ray_samples = None
        updated = self._steps_since_update > self.update_sched(self._step) or self._step < 10
        for i_level in range(n + 1):
            is_prop = i_level < n
            num_samples = self.num_proposal_samples_per_ray[i_level] if is_prop else self.num_nerf_samples_per_ray
            if i_level == 0:
                # Uniform sampling because we need to start with some samples
                ray_samples = self.initial_sampler(ray_bundle, num_samples=num_samples)
            else:
                # PDF sampling based on the last samples and their weights
                # Perform annealing to the weights. This will be a no-op if self._anneal is 1.0.
                assert weights is not None
                annealed_weights = torch.pow(weights, self._anneal)
                ray_samples = self.pdf_sampler(ray_bundle, ray_samples, annealed_weights, num_samples=num_samples)
            if is_prop:
                if updated:
                    # always update on the first step or the inf check in grad scaling crashes
                    density = density_fns[i_level](ray_samples.frustums.get_positions())
                else:
                    with torch.no_grad():
                        density = density_fns[i_level](ray_samples.frustums.get_positions())
                weights = ray_samples.get_weights(density)
                weights_list.append(weights)  # (num_rays, num_samples)
                ray_samples_list.append(ray_samples)
        if updated:
            self._steps_since_update = 0

        assert ray_samples is not None
        return ray_samples, weights_list, ray_samples_list<|MERGE_RESOLUTION|>--- conflicted
+++ resolved
@@ -450,7 +450,6 @@
 
     # pylint: disable=arguments-differ
     def forward(
-<<<<<<< HEAD
             self,
             ray_bundle: RayBundle,
             render_step_size: float,
@@ -459,16 +458,7 @@
             cone_angle: float = 0.0,
             early_stop_eps: float = 1e-4,
             alpha_thre: float = 1e-2
-    ) -> Tuple[RaySamples, TensorType["total_samples", 3], TensorType["total_samples", 2]]:
-=======
-        self,
-        ray_bundle: RayBundle,
-        render_step_size: float,
-        near_plane: float = 0.0,
-        far_plane: Optional[float] = None,
-        cone_angle: float = 0.0,
     ) -> Tuple[RaySamples, TensorType["total_samples",]]:
->>>>>>> b88747dd
         """Generate ray samples in a bounding box.
 
         Args:
@@ -491,7 +481,6 @@
         else:
             camera_indices = None
 
-<<<<<<< HEAD
         if ray_bundle.timesteps is not None:
             timesteps = ray_bundle.timesteps.contiguous()
         else:
@@ -504,10 +493,7 @@
             occupancy_grid = self.occupancy_grid
 
         # TODO: In here, we also sample the occupancy grid. There it might be beneficial to have the timesteps as well
-        packed_info, starts, ends = nerfacc.ray_marching(
-=======
         ray_indices, starts, ends = nerfacc.ray_marching(
->>>>>>> b88747dd
             rays_o=rays_o,
             rays_d=rays_d,
             scene_aabb=self.scene_aabb,
