# Copyright 2022 The Nerfstudio Team. All rights reserved.
#
# Licensed under the Apache License, Version 2.0 (the "License");
# you may not use this file except in compliance with the License.
# You may obtain a copy of the License at
#
#     http://www.apache.org/licenses/LICENSE-2.0
#
# Unless required by applicable law or agreed to in writing, software
# distributed under the License is distributed on an "AS IS" BASIS,
# WITHOUT WARRANTIES OR CONDITIONS OF ANY KIND, either express or implied.
# See the License for the specific language governing permissions and
# limitations under the License.

"""
Collection of renderers

Example:

.. code-block:: python

    field_outputs = field(ray_sampler)
    weights = ray_sampler.get_weights(field_outputs[FieldHeadNames.DENSITY])

    rgb_renderer = RGBRenderer()
    rgb = rgb_renderer(rgb=field_outputs[FieldHeadNames.RGB], weights=weights)

"""
import contextlib
import math
from typing import Generator, Optional, Union

import nerfacc
import torch
from torch import nn
from torchtyping import TensorType
from typing_extensions import Literal

from nerfstudio.cameras.rays import RaySamples
from nerfstudio.utils import colors
from nerfstudio.utils.math import components_from_spherical_harmonics, safe_normalize

BACKGROUND_COLOR_OVERRIDE: Optional[TensorType[3]] = None


@contextlib.contextmanager
def background_color_override_context(mode: TensorType[3]) -> Generator[None, None, None]:
    """Context manager for setting background mode."""
    global BACKGROUND_COLOR_OVERRIDE  # pylint: disable=global-statement
    old_background_color = BACKGROUND_COLOR_OVERRIDE
    try:
        BACKGROUND_COLOR_OVERRIDE = mode
        yield
    finally:
        BACKGROUND_COLOR_OVERRIDE = old_background_color


class RGBRenderer(nn.Module):
    """Standard volumetric rendering.

    Args:
        background_color: Background color as RGB. Uses random colors if None.
    """

    def __init__(self,
                 background_color: Union[Literal["random", "last_sample"], TensorType[3], None] = "random") -> None:
        super().__init__()
        self.background_color = background_color

    @classmethod
    def combine_rgb(
<<<<<<< HEAD
            cls,
            rgb: TensorType["bs":..., "num_samples", 3],
            weights: TensorType["bs":..., "num_samples", 1],
            background_color: Union[Literal["random", "black", "last_sample"], TensorType[3]] = "random",
            ray_indices: Optional[TensorType["num_samples"]] = None,
            num_rays: Optional[int] = None,
=======
        cls,
        rgb: TensorType["bs":..., "num_samples", 3],
        weights: TensorType["bs":..., "num_samples", 1],
        background_color: Union[Literal["random", "white", "black", "last_sample"], TensorType[3]] = "random",
        ray_indices: Optional[TensorType["num_samples"]] = None,
        num_rays: Optional[int] = None,
>>>>>>> e2dadc20
    ) -> TensorType["bs":..., 3]:
        """Composite samples along ray and render color image

        Args:
            rgb: RGB for each sample
            weights: Weights for each sample
            background_color: Background color as RGB.
            ray_indices: Ray index for each sample, used when samples are packed.
            num_rays: Number of rays, used when samples are packed.

        Returns:
            Outputs rgb values.
        """
        if ray_indices is not None and num_rays is not None:
            # Necessary for packed samples from volumetric ray sampler
            if background_color == "last_sample":
                raise NotImplementedError("Background color 'last_sample' not implemented for packed samples.")
            comp_rgb = nerfacc.accumulate_along_rays(weights, ray_indices, rgb, num_rays)
            accumulated_weight = nerfacc.accumulate_along_rays(weights, ray_indices, None, num_rays)
        else:
            comp_rgb = torch.sum(weights * rgb, dim=-2)
            accumulated_weight = torch.sum(weights, dim=-2)

        if BACKGROUND_COLOR_OVERRIDE is not None:
            background_color = BACKGROUND_COLOR_OVERRIDE
        if background_color == "last_sample":
            background_color = rgb[..., -1, :]
        if background_color == "random":
            background_color = torch.rand_like(comp_rgb).to(rgb.device)
        if isinstance(background_color, str) and background_color in colors.COLORS_DICT:
            background_color = colors.COLORS_DICT[background_color].to(rgb.device)

        if background_color is not None:
            assert isinstance(background_color, torch.Tensor)
            comp_rgb = comp_rgb + background_color.to(weights.device) * (1.0 - accumulated_weight)

        return comp_rgb

    def forward(
            self,
            rgb: TensorType["bs":..., "num_samples", 3],
            weights: TensorType["bs":..., "num_samples", 1],
            ray_indices: Optional[TensorType["num_samples"]] = None,
            num_rays: Optional[int] = None,
    ) -> TensorType["bs":..., 3]:
        """Composite samples along ray and render color image

        Args:
            rgb: RGB for each sample
            weights: Weights for each sample
            ray_indices: Ray index for each sample, used when samples are packed.
            num_rays: Number of rays, used when samples are packed.

        Returns:
            Outputs of rgb values.
        """

        if not self.training:
            rgb = torch.nan_to_num(rgb)
        rgb = self.combine_rgb(
            rgb, weights, background_color=self.background_color, ray_indices=ray_indices, num_rays=num_rays
        )
        if not self.training:
            torch.clamp_(rgb, min=0.0, max=1.0)
        return rgb


class SHRenderer(nn.Module):
    """Render RGB value from spherical harmonics.

    Args:
        background_color: Background color as RGB. Uses random colors if None
        activation: Output activation.
    """

    def __init__(
            self,
            background_color: Union[Literal["random", "last_sample"], TensorType[3]] = "random",
            activation: Optional[nn.Module] = nn.Sigmoid(),
    ) -> None:
        super().__init__()
        self.background_color = background_color
        self.activation = activation

    def forward(
            self,
            sh: TensorType[..., "num_samples", "coeffs"],
            directions: TensorType[..., "num_samples", 3],
            weights: TensorType[..., "num_samples", 1],
    ) -> TensorType[..., 3]:
        """Composite samples along ray and render color image

        Args:
            sh: Spherical harmonics coefficients for each sample
            directions: Sample direction
            weights: Weights for each sample

        Returns:
            Outputs of rgb values.
        """

        sh = sh.view(*sh.shape[:-1], 3, sh.shape[-1] // 3)

        levels = int(math.sqrt(sh.shape[-1]))
        components = components_from_spherical_harmonics(levels=levels, directions=directions)

        rgb = sh * components[..., None, :]  # [..., num_samples, 3, sh_components]
        rgb = torch.sum(sh, dim=-1) + 0.5  # [..., num_samples, 3]

        if self.activation is not None:
            self.activation(rgb)

        if not self.training:
            rgb = torch.nan_to_num(rgb)
        rgb = RGBRenderer.combine_rgb(rgb, weights, background_color=self.background_color)
        if not self.training:
            torch.clamp_(rgb, min=0.0, max=1.0)

        return rgb


class AccumulationRenderer(nn.Module):
    """Accumulated value along a ray."""

    @classmethod
    def forward(
            cls,
            weights: TensorType["bs":..., "num_samples", 1],
            ray_indices: Optional[TensorType["num_samples"]] = None,
            num_rays: Optional[int] = None,
    ) -> TensorType["bs":..., 1]:
        """Composite samples along ray and calculate accumulation.

        Args:
            weights: Weights for each sample
            ray_indices: Ray index for each sample, used when samples are packed.
            num_rays: Number of rays, used when samples are packed.

        Returns:
            Outputs of accumulated values.
        """

        if ray_indices is not None and num_rays is not None:
            # Necessary for packed samples from volumetric ray sampler
            accumulation = nerfacc.accumulate_along_rays(weights, ray_indices, None, num_rays)
        else:
            accumulation = torch.sum(weights, dim=-2)
        return accumulation


class DepthRenderer(nn.Module):
    """Calculate depth along ray.

    Depth Method:
        - median: Depth is set to the distance where the accumulated weight reaches 0.5.
        - expected: Expected depth along ray. Same procedure as rendering rgb, but with depth.

    Args:
        method: Depth calculation method.
    """

    def __init__(self, method: Literal["median", "expected"] = "median") -> None:
        super().__init__()
        self.method = method

    def forward(
            self,
            weights: TensorType[..., "num_samples", 1],
            ray_samples: RaySamples,
            ray_indices: Optional[TensorType["num_samples"]] = None,
            num_rays: Optional[int] = None,
    ) -> TensorType[..., 1]:
        """Composite samples along ray and calculate depths.

        Args:
            weights: Weights for each sample.
            ray_samples: Set of ray samples.
            ray_indices: Ray index for each sample, used when samples are packed.
            num_rays: Number of rays, used when samples are packed.

        Returns:
            Outputs of depth values.
        """

        if self.method == "median":
            steps = (ray_samples.frustums.starts + ray_samples.frustums.ends) / 2

            if ray_indices is not None and num_rays is not None:
                raise NotImplementedError("Median depth calculation is not implemented for packed samples.")
            cumulative_weights = torch.cumsum(weights[..., 0], dim=-1)  # [..., num_samples]
            split = torch.ones((*weights.shape[:-2], 1), device=weights.device) * 0.5  # [..., 1]
            median_index = torch.searchsorted(cumulative_weights, split, side="left")  # [..., 1]
            median_index = torch.clamp(median_index, 0, steps.shape[-2] - 1)  # [..., 1]
            median_depth = torch.gather(steps[..., 0], dim=-1, index=median_index)  # [..., 1]
            return median_depth
        if self.method == "expected":
            eps = 1e-10
            steps = (ray_samples.frustums.starts + ray_samples.frustums.ends) / 2

            if ray_indices is not None and num_rays is not None:
                # Necessary for packed samples from volumetric ray sampler
                depth = nerfacc.accumulate_along_rays(weights, ray_indices, steps, num_rays)
                accumulation = nerfacc.accumulate_along_rays(weights, ray_indices, None, num_rays)
                depth = depth / (accumulation + eps)
            else:
                depth = torch.sum(weights * steps, dim=-2) / (torch.sum(weights, -2) + eps)

            depth = torch.clip(depth, steps.min(), steps.max())

            return depth

        raise NotImplementedError(f"Method {self.method} not implemented")


class DepthVarianceRenderer(nn.Module):
    """Calculate depth variance along ray."""

    def forward(
            self,
            weights: TensorType[..., "num_samples", 1],
            ray_samples: RaySamples,
            depth: TensorType[..., "num_samples", 1],
            accumulation: TensorType[..., "num_samples", 1],
            ray_indices: Optional[TensorType["num_samples"]] = None,
            num_rays: Optional[int] = None,
    ) -> TensorType[..., 1]:
        """Composite samples along ray and calculate depth variance.

        Args:
            weights: Weights for each sample.
            ray_samples: Set of ray samples.
            ray_indices: Ray index for each sample, used when samples are packed.
            num_rays: Number of rays, used when samples are packed.

        Returns:
            Outputs of depth values.
        """

        eps = 1e-10
        steps = (ray_samples.frustums.starts + ray_samples.frustums.ends) / 2
        depth_per_sample = depth[ray_indices]
        variance_per_sample = (depth_per_sample - steps).pow(2)

        if ray_indices is not None and num_rays is not None:
            # Necessary for packed samples from volumetric ray sampler
            depth_variance = nerfacc.accumulate_along_rays(weights, ray_indices, variance_per_sample, num_rays)
            depth_variance = depth_variance / (accumulation + eps)
        else:
            depth_variance = torch.sum(weights * variance_per_sample, dim=-2) / (torch.sum(weights, -2) + eps)

        return depth_variance


class DeformationRenderer(nn.Module):
    def forward(
            self,
            weights: TensorType[..., "num_samples", 1],
            ray_samples: RaySamples,
            ray_indices: Optional[TensorType["num_samples"]] = None,
            num_rays: Optional[int] = None,
    ) -> TensorType[..., 1]:
        eps = 1e-10
        offsets = ray_samples.frustums.offsets

        if ray_indices is not None and num_rays is not None:
            # Necessary for packed samples from volumetric ray sampler
            deformation_per_ray = nerfacc.accumulate_along_rays(weights, ray_indices, offsets, num_rays)
            # accumulation = nerfacc.accumulate_along_rays(weights, ray_indices, None, num_rays)
            # deformation_per_ray = deformation_per_ray / (accumulation + eps)
        else:
            deformation_per_ray = torch.sum(weights * offsets, dim=-2) / (torch.sum(weights, -2) + eps)

        return deformation_per_ray


class UncertaintyRenderer(nn.Module):
    """Calculate uncertainty along the ray."""

    @classmethod
    def forward(
            cls, betas: TensorType["bs":..., "num_samples", 1], weights: TensorType["bs":..., "num_samples", 1]
    ) -> TensorType["bs":..., 1]:
        """Calculate uncertainty along the ray.

        Args:
            betas: Uncertainty betas for each sample.
            weights: Weights of each sample.

        Returns:
            Rendering of uncertainty.
        """
        uncertainty = torch.sum(weights * betas, dim=-2)
        return uncertainty


class SemanticRenderer(nn.Module):
    """Calculate semantics along the ray."""

    @classmethod
    def forward(
            cls,
            semantics: TensorType["bs":..., "num_samples", "num_classes"],
            weights: TensorType["bs":..., "num_samples", 1],
    ) -> TensorType["bs":..., "num_classes"]:
        """Calculate semantics along the ray."""
        sem = torch.sum(weights * semantics, dim=-2)
        return sem


class NormalsRenderer(nn.Module):
    """Calculate normals along the ray."""

    @classmethod
    def forward(
            cls,
            normals: TensorType["bs":..., "num_samples", 3],
            weights: TensorType["bs":..., "num_samples", 1],
            normalize: bool = True,
    ) -> TensorType["bs":..., 3]:
        """Calculate normals along the ray.

        Args:
            normals: Normals for each sample.
            weights: Weights of each sample.
            normalize: Normalize normals.
        """
        n = torch.sum(weights * normals, dim=-2)
        if normalize:
            n = safe_normalize(n)
        return n<|MERGE_RESOLUTION|>--- conflicted
+++ resolved
@@ -69,21 +69,12 @@
 
     @classmethod
     def combine_rgb(
-<<<<<<< HEAD
             cls,
             rgb: TensorType["bs":..., "num_samples", 3],
             weights: TensorType["bs":..., "num_samples", 1],
-            background_color: Union[Literal["random", "black", "last_sample"], TensorType[3]] = "random",
-            ray_indices: Optional[TensorType["num_samples"]] = None,
-            num_rays: Optional[int] = None,
-=======
-        cls,
-        rgb: TensorType["bs":..., "num_samples", 3],
-        weights: TensorType["bs":..., "num_samples", 1],
-        background_color: Union[Literal["random", "white", "black", "last_sample"], TensorType[3]] = "random",
-        ray_indices: Optional[TensorType["num_samples"]] = None,
-        num_rays: Optional[int] = None,
->>>>>>> e2dadc20
+            background_color: Union[Literal["random", "white", "black", "last_sample"], TensorType[3]] = "random",
+            ray_indices: Optional[TensorType["num_samples"]] = None,
+            num_rays: Optional[int] = None,
     ) -> TensorType["bs":..., 3]:
         """Composite samples along ray and render color image
 
