# Copyright 2022 The Nerfstudio Team. All rights reserved.
#
# Licensed under the Apache License, Version 2.0 (the "License");
# you may not use this file except in compliance with the License.
# You may obtain a copy of the License at
#
#     http://www.apache.org/licenses/LICENSE-2.0
#
# Unless required by applicable law or agreed to in writing, software
# distributed under the License is distributed on an "AS IS" BASIS,
# WITHOUT WARRANTIES OR CONDITIONS OF ANY KIND, either express or implied.
# See the License for the specific language governing permissions and
# limitations under the License.

"""
Collection of renderers

Example:

.. code-block:: python

    field_outputs = field(ray_sampler)
    weights = ray_sampler.get_weights(field_outputs[FieldHeadNames.DENSITY])

    rgb_renderer = RGBRenderer()
    rgb = rgb_renderer(rgb=field_outputs[FieldHeadNames.RGB], weights=weights)

"""
import contextlib
import math
from typing import Generator, Optional, Union

import nerfacc
import torch
from torch import nn
from torchtyping import TensorType
from typing_extensions import Literal

from nerfstudio.cameras.rays import RaySamples
from nerfstudio.utils.math import components_from_spherical_harmonics, safe_normalize

BACKGROUND_COLOR_OVERRIDE: Optional[TensorType[3]] = None


@contextlib.contextmanager
def background_color_override_context(mode: TensorType[3]) -> Generator[None, None, None]:
    """Context manager for setting background mode."""
    global BACKGROUND_COLOR_OVERRIDE  # pylint: disable=global-statement
    old_background_color = BACKGROUND_COLOR_OVERRIDE
    try:
        BACKGROUND_COLOR_OVERRIDE = mode
        yield
    finally:
        BACKGROUND_COLOR_OVERRIDE = old_background_color


class RGBRenderer(nn.Module):
    """Standard volumetric rendering.

    Args:
        background_color: Background color as RGB. Uses random colors if None.
    """

    def __init__(self,
                 background_color: Union[Literal["random", "last_sample"], TensorType[3], None] = "random") -> None:
        super().__init__()
        self.background_color = background_color

    @classmethod
    def combine_rgb(
            cls,
            rgb: TensorType["bs":..., "num_samples", 3],
            weights: TensorType["bs":..., "num_samples", 1],
            background_color: Union[Literal["random", "black", "last_sample"], TensorType[3]] = "random",
            ray_indices: Optional[TensorType["num_samples"]] = None,
            num_rays: Optional[int] = None,
    ) -> TensorType["bs":..., 3]:
        """Composite samples along ray and render color image

        Args:
            rgb: RGB for each sample
            weights: Weights for each sample
            background_color: Background color as RGB.
            ray_indices: Ray index for each sample, used when samples are packed.
            num_rays: Number of rays, used when samples are packed.

        Returns:
            Outputs rgb values.
        """
        if ray_indices is not None and num_rays is not None:
            # Necessary for packed samples from volumetric ray sampler
            if background_color == "last_sample":
                raise NotImplementedError("Background color 'last_sample' not implemented for packed samples.")
            comp_rgb = nerfacc.accumulate_along_rays(weights, ray_indices, rgb, num_rays)
            accumulated_weight = nerfacc.accumulate_along_rays(weights, ray_indices, None, num_rays)
        else:
            comp_rgb = torch.sum(weights * rgb, dim=-2)
            accumulated_weight = torch.sum(weights, dim=-2)

        if BACKGROUND_COLOR_OVERRIDE is not None:
            background_color = BACKGROUND_COLOR_OVERRIDE
        if background_color == "last_sample":
            background_color = rgb[..., -1, :]
        if background_color == "random":
            background_color = torch.rand_like(comp_rgb).to(rgb.device)
        if background_color == "black":
            background_color = torch.zeros_like(comp_rgb).to(rgb.device)

        if background_color is not None:
            assert isinstance(background_color, torch.Tensor)
            comp_rgb = comp_rgb + background_color.to(weights.device) * (1.0 - accumulated_weight)

        return comp_rgb

    def forward(
            self,
            rgb: TensorType["bs":..., "num_samples", 3],
            weights: TensorType["bs":..., "num_samples", 1],
            ray_indices: Optional[TensorType["num_samples"]] = None,
            num_rays: Optional[int] = None,
    ) -> TensorType["bs":..., 3]:
        """Composite samples along ray and render color image

        Args:
            rgb: RGB for each sample
            weights: Weights for each sample
            ray_indices: Ray index for each sample, used when samples are packed.
            num_rays: Number of rays, used when samples are packed.

        Returns:
            Outputs of rgb values.
        """

        if not self.training:
            rgb = torch.nan_to_num(rgb)
        rgb = self.combine_rgb(
            rgb, weights, background_color=self.background_color, ray_indices=ray_indices, num_rays=num_rays
        )
        if not self.training:
            torch.clamp_(rgb, min=0.0, max=1.0)
        return rgb


class SHRenderer(nn.Module):
    """Render RGB value from spherical harmonics.

    Args:
        background_color: Background color as RGB. Uses random colors if None
        activation: Output activation.
    """

    def __init__(
            self,
            background_color: Union[Literal["random", "last_sample"], TensorType[3]] = "random",
            activation: Optional[nn.Module] = nn.Sigmoid(),
    ) -> None:
        super().__init__()
        self.background_color = background_color
        self.activation = activation

    def forward(
            self,
            sh: TensorType[..., "num_samples", "coeffs"],
            directions: TensorType[..., "num_samples", 3],
            weights: TensorType[..., "num_samples", 1],
    ) -> TensorType[..., 3]:
        """Composite samples along ray and render color image

        Args:
            sh: Spherical harmonics coefficients for each sample
            directions: Sample direction
            weights: Weights for each sample

        Returns:
            Outputs of rgb values.
        """

        sh = sh.view(*sh.shape[:-1], 3, sh.shape[-1] // 3)

        levels = int(math.sqrt(sh.shape[-1]))
        components = components_from_spherical_harmonics(levels=levels, directions=directions)

        rgb = sh * components[..., None, :]  # [..., num_samples, 3, sh_components]
        rgb = torch.sum(sh, dim=-1) + 0.5  # [..., num_samples, 3]

        if self.activation is not None:
            self.activation(rgb)

        if not self.training:
            rgb = torch.nan_to_num(rgb)
        rgb = RGBRenderer.combine_rgb(rgb, weights, background_color=self.background_color)
        if not self.training:
            torch.clamp_(rgb, min=0.0, max=1.0)

        return rgb


class AccumulationRenderer(nn.Module):
    """Accumulated value along a ray."""

    @classmethod
    def forward(
            cls,
            weights: TensorType["bs":..., "num_samples", 1],
            ray_indices: Optional[TensorType["num_samples"]] = None,
            num_rays: Optional[int] = None,
    ) -> TensorType["bs":..., 1]:
        """Composite samples along ray and calculate accumulation.

        Args:
            weights: Weights for each sample
            ray_indices: Ray index for each sample, used when samples are packed.
            num_rays: Number of rays, used when samples are packed.

        Returns:
            Outputs of accumulated values.
        """

        if ray_indices is not None and num_rays is not None:
            # Necessary for packed samples from volumetric ray sampler
            accumulation = nerfacc.accumulate_along_rays(weights, ray_indices, None, num_rays)
        else:
            accumulation = torch.sum(weights, dim=-2)
        return accumulation


class DepthRenderer(nn.Module):
    """Calculate depth along ray.

    Depth Method:
        - median: Depth is set to the distance where the accumulated weight reaches 0.5.
        - expected: Expected depth along ray. Same procedure as rendering rgb, but with depth.

    Args:
        method: Depth calculation method.
    """

    def __init__(self, method: Literal["median", "expected"] = "median") -> None:
        super().__init__()
        self.method = method

    def forward(
            self,
            weights: TensorType[..., "num_samples", 1],
            ray_samples: RaySamples,
            ray_indices: Optional[TensorType["num_samples"]] = None,
            num_rays: Optional[int] = None,
    ) -> TensorType[..., 1]:
        """Composite samples along ray and calculate depths.

        Args:
            weights: Weights for each sample.
            ray_samples: Set of ray samples.
            ray_indices: Ray index for each sample, used when samples are packed.
            num_rays: Number of rays, used when samples are packed.

        Returns:
            Outputs of depth values.
        """

        if self.method == "median":
            steps = (ray_samples.frustums.starts + ray_samples.frustums.ends) / 2

            if ray_indices is not None and num_rays is not None:
                raise NotImplementedError("Median depth calculation is not implemented for packed samples.")
            cumulative_weights = torch.cumsum(weights[..., 0], dim=-1)  # [..., num_samples]
            split = torch.ones((*weights.shape[:-2], 1), device=weights.device) * 0.5  # [..., 1]
            median_index = torch.searchsorted(cumulative_weights, split, side="left")  # [..., 1]
            median_index = torch.clamp(median_index, 0, steps.shape[-2] - 1)  # [..., 1]
            median_depth = torch.gather(steps[..., 0], dim=-1, index=median_index)  # [..., 1]
            return median_depth
        if self.method == "expected":
            eps = 1e-10
            steps = (ray_samples.frustums.starts + ray_samples.frustums.ends) / 2

            if ray_indices is not None and num_rays is not None:
                # Necessary for packed samples from volumetric ray sampler
                depth = nerfacc.accumulate_along_rays(weights, ray_indices, steps, num_rays)
                accumulation = nerfacc.accumulate_along_rays(weights, ray_indices, None, num_rays)
                depth = depth / (accumulation + eps)
            else:
                depth = torch.sum(weights * steps, dim=-2) / (torch.sum(weights, -2) + eps)

            depth = torch.clip(depth, steps.min(), steps.max())

            return depth

        raise NotImplementedError(f"Method {self.method} not implemented")


class DepthVarianceRenderer(nn.Module):
    """Calculate depth variance along ray."""

    def forward(
            self,
            weights: TensorType[..., "num_samples", 1],
            ray_samples: RaySamples,
            depth: TensorType[..., "num_samples", 1],
            accumulation: TensorType[..., "num_samples", 1],
            ray_indices: Optional[TensorType["num_samples"]] = None,
            num_rays: Optional[int] = None,
    ) -> TensorType[..., 1]:
        """Composite samples along ray and calculate depth variance.

        Args:
            weights: Weights for each sample.
            ray_samples: Set of ray samples.
            ray_indices: Ray index for each sample, used when samples are packed.
            num_rays: Number of rays, used when samples are packed.

        Returns:
            Outputs of depth values.
        """

        eps = 1e-10
        steps = (ray_samples.frustums.starts + ray_samples.frustums.ends) / 2
        depth_per_sample = depth[ray_indices]
        variance_per_sample = (depth_per_sample - steps).pow(2)

        if ray_indices is not None and num_rays is not None:
            # Necessary for packed samples from volumetric ray sampler
            depth_variance = nerfacc.accumulate_along_rays(weights, ray_indices, variance_per_sample, num_rays)
            depth_variance = depth_variance / (accumulation + eps)
        else:
            depth_variance = torch.sum(weights * variance_per_sample, dim=-2) / (torch.sum(weights, -2) + eps)

        return depth_variance


class DeformationRenderer(nn.Module):
    def forward(
            self,
            weights: TensorType[..., "num_samples", 1],
            ray_samples: RaySamples,
            ray_indices: Optional[TensorType["num_samples"]] = None,
            num_rays: Optional[int] = None,
    ) -> TensorType[..., 1]:
        eps = 1e-10
        offsets = ray_samples.frustums.offsets

        if ray_indices is not None and num_rays is not None:
            # Necessary for packed samples from volumetric ray sampler
            deformation_per_ray = nerfacc.accumulate_along_rays(weights, ray_indices, offsets, num_rays)
            # accumulation = nerfacc.accumulate_along_rays(weights, ray_indices, None, num_rays)
            # deformation_per_ray = deformation_per_ray / (accumulation + eps)
        else:
            deformation_per_ray = torch.sum(weights * offsets, dim=-2) / (torch.sum(weights, -2) + eps)

        return deformation_per_ray


class UncertaintyRenderer(nn.Module):
    """Calculate uncertainty along the ray."""

    @classmethod
    def forward(
            cls, betas: TensorType["bs":..., "num_samples", 1], weights: TensorType["bs":..., "num_samples", 1]
    ) -> TensorType["bs":..., 1]:
        """Calculate uncertainty along the ray.

        Args:
            betas: Uncertainty betas for each sample.
            weights: Weights of each sample.

        Returns:
            Rendering of uncertainty.
        """
        uncertainty = torch.sum(weights * betas, dim=-2)
        return uncertainty


class SemanticRenderer(nn.Module):
    """Calculate semantics along the ray."""

    @classmethod
    def forward(
            cls,
            semantics: TensorType["bs":..., "num_samples", "num_classes"],
            weights: TensorType["bs":..., "num_samples", 1],
    ) -> TensorType["bs":..., "num_classes"]:
        """Calculate semantics along the ray."""
        sem = torch.sum(weights * semantics, dim=-2)
        return sem


class NormalsRenderer(nn.Module):
    """Calculate normals along the ray."""

    @classmethod
    def forward(
<<<<<<< HEAD
            cls,
            normals: TensorType["bs":..., "num_samples", 3],
            weights: TensorType["bs":..., "num_samples", 1],
=======
        cls,
        normals: TensorType["bs":..., "num_samples", 3],
        weights: TensorType["bs":..., "num_samples", 1],
        normalize: bool = True,
>>>>>>> 9808ebbc
    ) -> TensorType["bs":..., 3]:
        """Calculate normals along the ray.

        Args:
            normals: Normals for each sample.
            weights: Weights of each sample.
            normalize: Normalize normals.
        """
        n = torch.sum(weights * normals, dim=-2)
        if normalize:
            n = safe_normalize(n)
        return n<|MERGE_RESOLUTION|>--- conflicted
+++ resolved
@@ -388,16 +388,10 @@
 
     @classmethod
     def forward(
-<<<<<<< HEAD
             cls,
             normals: TensorType["bs":..., "num_samples", 3],
             weights: TensorType["bs":..., "num_samples", 1],
-=======
-        cls,
-        normals: TensorType["bs":..., "num_samples", 3],
-        weights: TensorType["bs":..., "num_samples", 1],
-        normalize: bool = True,
->>>>>>> 9808ebbc
+            normalize: bool = True,
     ) -> TensorType["bs":..., 3]:
         """Calculate normals along the ray.
 
