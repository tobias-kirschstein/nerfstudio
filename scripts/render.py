--- conflicted
+++ resolved
@@ -18,7 +18,7 @@
 import torch
 import tyro
 from nerfacc import contract, OccupancyGrid
-from nerfstudio.configs.base_config import Config  # pylint: disable=unused-import
+from nerfstudio.configs.experiment_config import ExperimentConfig  # pylint: disable=unused-import
 from nerfstudio.data.datasets.base_dataset import InputDataset
 from rich.console import Console
 from rich.progress import (
@@ -43,18 +43,6 @@
 
 
 def _render_trajectory_video(
-<<<<<<< HEAD
-        pipeline: Pipeline,
-        cameras: Cameras,
-        output_filename: Path,
-        rendered_output_names: List[str],
-        rendered_resolution_scaling_factor: float = 1.0,
-        seconds: float = 5.0,
-        output_format: Literal["images", "video"] = "video",
-        use_depth_culling: bool = False,
-        use_occupancy_grid_filtering: bool = False,
-        debug_occupancy_grid_filtering: bool = False
-=======
     pipeline: Pipeline,
     cameras: Cameras,
     output_filename: Path,
@@ -65,7 +53,9 @@
     seconds: float = 5.0,
     output_format: Literal["images", "video"] = "video",
     camera_type: CameraType = CameraType.PERSPECTIVE,
->>>>>>> b88747dd
+    use_depth_culling: bool = False,
+    use_occupancy_grid_filtering: bool = False,
+    debug_occupancy_grid_filtering: bool = False
 ) -> None:
     """Helper function to create a video of the spiral trajectory.
 
@@ -84,7 +74,7 @@
     CONSOLE.print("[bold green]Creating trajectory " + output_format)
     cameras.rescale_output_resolution(rendered_resolution_scaling_factor)
     cameras = cameras.to(pipeline.device)
-<<<<<<< HEAD
+    fps = len(cameras) / seconds
     scale_factor = pipeline.datamanager.config.dataparser.scale_factor
     cameras.scale_coordinate_system(scale_factor)
     n_timesteps = pipeline.datamanager.config.dataparser.n_timesteps
@@ -181,9 +171,6 @@
         np.save(f"{FAMUDY_ANALYSES_PATH}/depth_culling/depth_maps_timestep_0", torch.concat(depth_maps, dim=-1).permute(2, 0, 1).cpu().numpy())
         np.save(f"{FAMUDY_ANALYSES_PATH}/depth_culling/accumulations_timestep_0", torch.concat(accumulations, dim=-1).permute(2, 0, 1).cpu().numpy())
         np.save(f"{FAMUDY_ANALYSES_PATH}/depth_culling/rgb_timestep_0", torch.concat(rendered_images, dim=-1).permute(2, 0, 1).cpu().numpy())
-=======
-    fps = len(cameras) / seconds
->>>>>>> b88747dd
 
     progress = Progress(
         TextColumn(":movie_camera: Rendering :movie_camera:"),
@@ -195,44 +182,9 @@
     if output_format == "images":
         output_image_dir = output_filename.parent / output_filename.stem
         output_image_dir.mkdir(parents=True, exist_ok=True)
-<<<<<<< HEAD
-    with progress:
-        for camera_idx in progress.track(range(cameras.size), description=""):
-            timestep = int(camera_idx / cameras.size * n_timesteps)
-            camera_ray_bundle = cameras.generate_rays(camera_indices=camera_idx, timesteps=timestep)
-            with torch.no_grad():
-                outputs = pipeline.model.get_outputs_for_camera_ray_bundle(camera_ray_bundle)
-            render_image = []
-            for rendered_output_name in rendered_output_names:
-                if rendered_output_name not in outputs:
-                    CONSOLE.rule("Error", style="red")
-                    CONSOLE.print(f"Could not find {rendered_output_name} in the model outputs", justify="center")
-                    CONSOLE.print(f"Please set --rendered_output_name to one of: {outputs.keys()}", justify="center")
-                    sys.exit(1)
-                output_image = outputs[rendered_output_name].cpu().numpy()
-
-                if rendered_output_name == "depth":
-                    output_image = apply_depth_colormap(torch.from_numpy(output_image)).numpy()
-
-                render_image.append(output_image)
-            render_image = np.concatenate(render_image, axis=1)
-            if output_format == "images":
-                media.write_image(output_image_dir / f"{camera_idx:05d}.png", render_image)
-            else:
-                images.append(render_image)
-
-=======
->>>>>>> b88747dd
     if output_format == "video":
         # make the folder if it doesn't exist
         output_filename.parent.mkdir(parents=True, exist_ok=True)
-<<<<<<< HEAD
-
-        with CONSOLE.status("[yellow]Saving video", spinner="bouncingBall"):
-            media.write_video(output_filename, images, fps=fps)
-    CONSOLE.rule("[green] :tada: :tada: :tada: Success :tada: :tada: :tada:")
-    CONSOLE.print(f"[green]Saved video to {output_filename}", justify="center")
-=======
         # NOTE:
         # we could use ffmpeg_args "-movflags faststart" for progressive download,
         # which would force moov atom into known position before mdat,
@@ -257,7 +209,8 @@
         )
         with progress:
             for camera_idx in progress.track(range(cameras.size), description=""):
-                camera_ray_bundle = cameras.generate_rays(camera_indices=camera_idx)
+                timestep = int(camera_idx / cameras.size * n_timesteps)
+                camera_ray_bundle = cameras.generate_rays(camera_indices=camera_idx, timesteps=timestep)
                 with torch.no_grad():
                     outputs = pipeline.model.get_outputs_for_camera_ray_bundle(camera_ray_bundle)
                 render_image = []
@@ -265,11 +218,13 @@
                     if rendered_output_name not in outputs:
                         CONSOLE.rule("Error", style="red")
                         CONSOLE.print(f"Could not find {rendered_output_name} in the model outputs", justify="center")
-                        CONSOLE.print(
-                            f"Please set --rendered_output_name to one of: {outputs.keys()}", justify="center"
-                        )
+                        CONSOLE.print(f"Please set --rendered_output_name to one of: {outputs.keys()}", justify="center")
                         sys.exit(1)
                     output_image = outputs[rendered_output_name].cpu().numpy()
+
+                    if rendered_output_name == "depth":
+                        output_image = apply_depth_colormap(torch.from_numpy(output_image)).numpy()
+
                     if output_image.shape[-1] == 1:
                         output_image = np.concatenate((output_image,) * 3, axis=-1)
                     render_image.append(output_image)
@@ -308,6 +263,7 @@
         "utf-8",
     )
     insert_size = len(spherical_metadata) + 8 + 16
+
     with open(output_filename, mode="r+b") as mp4file:
         try:
             # get file size
@@ -352,7 +308,6 @@
             mp4file.write(rest_of_file)
         finally:
             mp4file.close()
->>>>>>> b88747dd
 
 
 @dataclass
@@ -441,15 +396,12 @@
             rendered_resolution_scaling_factor=1.0 / self.downscale_factor,
             seconds=seconds,
             output_format=self.output_format,
-<<<<<<< HEAD
+            camera_type=camera_type,
+            render_width=render_width,
+            render_height=render_height,
             use_depth_culling=self.use_depth_culling,
             use_occupancy_grid_filtering=self.use_occupancy_grid_filtering,
             debug_occupancy_grid_filtering=self.debug_occupancy_grid_filtering
-=======
-            camera_type=camera_type,
-            render_width=render_width,
-            render_height=render_height,
->>>>>>> b88747dd
         )
 
 
