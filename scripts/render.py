--- conflicted
+++ resolved
@@ -198,19 +198,15 @@
 
         with progress:
             for camera_idx in progress.track(range(cameras.size), description=""):
-<<<<<<< HEAD
-                timestep = int(camera_idx / cameras.size * n_timesteps)
-                camera_ray_bundle = cameras.generate_rays(camera_indices=camera_idx, timesteps=timestep)
-                with torch.no_grad():
-                    outputs = pipeline.model.get_outputs_for_camera_ray_bundle(camera_ray_bundle)
-=======
 
                 aabb_box = None
                 if crop_data is not None:
                     bounding_box_min = crop_data.center - crop_data.scale / 2.0
                     bounding_box_max = crop_data.center + crop_data.scale / 2.0
                     aabb_box = SceneBox(torch.stack([bounding_box_min, bounding_box_max]).to(pipeline.device))
-                camera_ray_bundle = cameras.generate_rays(camera_indices=camera_idx, aabb_box=aabb_box)
+
+                timestep = int(camera_idx / cameras.size * n_timesteps)
+                camera_ray_bundle = cameras.generate_rays(camera_indices=camera_idx, aabb_box=aabb_box, timesteps=timestep)
 
                 if crop_data is not None:
                     with renderers.background_color_override_context(
@@ -221,7 +217,6 @@
                     with torch.no_grad():
                         outputs = pipeline.model.get_outputs_for_camera_ray_bundle(camera_ray_bundle)
 
->>>>>>> 7979310d
                 render_image = []
                 for rendered_output_name in rendered_output_names:
                     if rendered_output_name not in outputs:
@@ -380,7 +375,9 @@
     seconds: float = 5.0
     """How long the video should be."""
     output_format: Literal["images", "video"] = "video"
-<<<<<<< HEAD
+    """How to save output data."""
+    eval_num_rays_per_chunk: Optional[int] = None
+    """Specifies number of rays per chunk during eval."""
     # Which checkpoint to load
     checkpoint_step: Optional[int] = None
 
@@ -388,11 +385,6 @@
     use_depth_culling: bool = False
     use_occupancy_grid_filtering: bool = False  # If true, the occupancy grid will be filtered to only contain the largest connected compoment (gets rid of isolated floaters)
     debug_occupancy_grid_filtering: bool = False,  # If true the occupancy grid densities will be written out to disk in the current working directory
-=======
-    """How to save output data."""
-    eval_num_rays_per_chunk: Optional[int] = None
-    """Specifies number of rays per chunk during eval."""
->>>>>>> 7979310d
 
     def main(self) -> None:
         """Main function."""
@@ -452,14 +444,9 @@
             seconds=seconds,
             output_format=self.output_format,
             camera_type=camera_type,
-<<<<<<< HEAD
-            render_width=render_width,
-            render_height=render_height,
             use_depth_culling=self.use_depth_culling,
             use_occupancy_grid_filtering=self.use_occupancy_grid_filtering,
             debug_occupancy_grid_filtering=self.debug_occupancy_grid_filtering
-=======
->>>>>>> 7979310d
         )
 
 
